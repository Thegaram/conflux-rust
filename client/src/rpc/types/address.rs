// Copyright 2021 Conflux Foundation. All rights reserved.
// Conflux is free software and distributed under GNU General Public License.
// See http://www.gnu.org/licenses/

use cfx_addr::{
<<<<<<< HEAD
    cfx_addr_decode, cfx_addr_encode, DecodingError, Network, UserAddress,
=======
    cfx_addr_decode, cfx_addr_encode, EncodingOptions, UserAddress,
>>>>>>> 1f056906
};
use cfx_types::H160;
use serde::{de, ser, Deserialize, Deserializer, Serialize, Serializer};
use std::{
    convert::{TryFrom, TryInto},
    ops::Deref,
};

#[derive(Clone, Debug, PartialEq, Eq, Hash)]
pub struct Address(UserAddress);

impl Deref for Address {
    type Target = UserAddress;

    fn deref(&self) -> &Self::Target { &self.0 }
}

impl TryInto<H160> for Address {
    type Error = String;

    fn try_into(self) -> Result<H160, Self::Error> {
        match self.hex {
            Some(h) => Ok(h),
            None => Err("Not a hex address".into()),
        }
    }
}

impl Address {
    pub fn try_from_h160(addr: H160, network: Network) -> Result<Self, String> {
        // TODO: is there a simpler way?
        let addr_str =
            cfx_addr_encode(&addr.0, network).map_err(|e| e.to_string())?;
        let user_addr =
            cfx_addr_decode(&addr_str).map_err(|e| e.to_string())?;
        assert_eq!(user_addr.hex, Some(addr));
        Ok(Address(user_addr))
    }
}

impl TryFrom<&str> for Address {
    type Error = DecodingError;

    fn try_from(raw: &str) -> Result<Self, Self::Error> {
        let inner = cfx_addr_decode(raw)?;
        Ok(Address(inner))
    }
}

impl<'a> Deserialize<'a> for Address {
    fn deserialize<D>(deserializer: D) -> Result<Self, D::Error>
    where D: Deserializer<'a> {
        let s: String = Deserialize::deserialize(deserializer)?;

        let inner = cfx_addr_decode(&s).map_err(|e| {
            de::Error::custom(format!("Invalid base32 address: {}", e))
        })?;

        Ok(Address(inner))
    }
}

impl Serialize for Address {
    fn serialize<S>(&self, serializer: S) -> Result<S::Ok, S::Error>
    where S: Serializer {
<<<<<<< HEAD
        let addr_str =
            cfx_addr_encode(&self.bytes[..], self.network).map_err(|e| {
                ser::Error::custom(format!("Failed to encode address: {}", e))
            })?;
=======
        let addr_str = cfx_addr_encode(
            &self.0.body[..],
            self.0.network,
            EncodingOptions::QrCode,
        )
        .map_err(|e| {
            ser::Error::custom(format!("Failed to encode address: {}", e))
        })?;
>>>>>>> 1f056906

        serializer.serialize_str(&addr_str)
    }
}

#[cfg(test)]
mod tests {
    use super::Address;
    use cfx_addr::Network;
    use serde_json;
    use std::convert::TryInto;

    fn check_deserialize(raw: &str, hex: &str, network: Network) {
        let addr_hex = hex.trim_start_matches("0x").parse().unwrap();
        let parsed: Address = serde_json::from_str(raw).unwrap();
        assert_eq!(parsed.network, network);
        assert_eq!(parsed.hex, Some(addr_hex));
        assert_eq!(parsed.try_into(), Ok(addr_hex));
    }

    #[test]
    fn test_deserialize_address() {
        check_deserialize(
            "\"cfx:022xg0j5vg1fba4nh7gz372we6740puptms36cm58c\"",
            "0x85d80245dc02f5a89589e1f19c5c718e405b56cd",
            Network::Main,
        );

        check_deserialize(
            "\"cfxtest:022xg0j5vg1fba4nh7gz372we6740puptmj8nwjfc6\"",
            "0x85d80245dc02f5a89589e1f19c5c718e405b56cd",
            Network::Test,
        );

        check_deserialize(
            "\"cfxtest:type.contract:022xg0j5vg1fba4nh7gz372we6740puptmj8nwjfc6\"",
            "0x85d80245dc02f5a89589e1f19c5c718e405b56cd",
            Network::Test,
        );
    }

    #[test]
    #[should_panic]
    fn test_deserialize_incorrect_network_prefix() {
        check_deserialize(
            "\"cfy:022xg0j5vg1fba4nh7gz372we6740puptmj8nwjfc6\"",
            "0x85d80245dc02f5a89589e1f19c5c718e405b56cd",
            Network::Main,
        );
    }

    #[test]
    #[should_panic]
    fn test_deserialize_no_network_prefix() {
        check_deserialize(
            "\"022xg0j5vg1fba4nh7gz372we6740puptmj8nwjfc6\"",
            "0x85d80245dc02f5a89589e1f19c5c718e405b56cd",
            Network::Main,
        );
    }

    #[test]
    #[should_panic]
    fn test_deserialize_incorrect_type() {
        check_deserialize(
            "\"cfx:type.user:022xg0j5vg1fba4nh7gz372we6740puptmj8nwjfc6\"",
            "0x85d80245dc02f5a89589e1f19c5c718e405b56cd",
            Network::Main,
        );
    }

    #[test]
    #[should_panic]
    fn test_deserialize_incorrect_checksum() {
        check_deserialize(
            "\"cfx:022xg0j5vg1fba4nh7gz372we6740puptmj8nwjfc7\"",
            "0x85d80245dc02f5a89589e1f19c5c718e405b56cd",
            Network::Main,
        );
    }
}<|MERGE_RESOLUTION|>--- conflicted
+++ resolved
@@ -3,11 +3,8 @@
 // See http://www.gnu.org/licenses/
 
 use cfx_addr::{
-<<<<<<< HEAD
-    cfx_addr_decode, cfx_addr_encode, DecodingError, Network, UserAddress,
-=======
-    cfx_addr_decode, cfx_addr_encode, EncodingOptions, UserAddress,
->>>>>>> 1f056906
+    cfx_addr_decode, cfx_addr_encode, DecodingError, EncodingOptions, Network,
+    UserAddress,
 };
 use cfx_types::H160;
 use serde::{de, ser, Deserialize, Deserializer, Serialize, Serializer};
@@ -40,7 +37,8 @@
     pub fn try_from_h160(addr: H160, network: Network) -> Result<Self, String> {
         // TODO: is there a simpler way?
         let addr_str =
-            cfx_addr_encode(&addr.0, network).map_err(|e| e.to_string())?;
+            cfx_addr_encode(&addr.0, network, EncodingOptions::Simple)
+                .map_err(|e| e.to_string())?;
         let user_addr =
             cfx_addr_decode(&addr_str).map_err(|e| e.to_string())?;
         assert_eq!(user_addr.hex, Some(addr));
@@ -73,21 +71,14 @@
 impl Serialize for Address {
     fn serialize<S>(&self, serializer: S) -> Result<S::Ok, S::Error>
     where S: Serializer {
-<<<<<<< HEAD
-        let addr_str =
-            cfx_addr_encode(&self.bytes[..], self.network).map_err(|e| {
-                ser::Error::custom(format!("Failed to encode address: {}", e))
-            })?;
-=======
         let addr_str = cfx_addr_encode(
-            &self.0.body[..],
-            self.0.network,
+            &self.bytes[..],
+            self.network,
             EncodingOptions::QrCode,
         )
         .map_err(|e| {
             ser::Error::custom(format!("Failed to encode address: {}", e))
         })?;
->>>>>>> 1f056906
 
         serializer.serialize_str(&addr_str)
     }
