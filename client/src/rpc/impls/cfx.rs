--- conflicted
+++ resolved
@@ -399,18 +399,9 @@
             .downcast_ref::<ConsensusGraph>()
             .expect("downcast should succeed");
 
-<<<<<<< HEAD
-        // FIXME(thegaram): how to signal db error?
-        let maybe_storage_root = consensus_graph
-            .get_storage_root(address, epoch_num.into())
-            .map_err(RpcError::invalid_params)?;
-
-        Ok(maybe_storage_root.map(RpcStorageRoot::from_primitive))
-=======
         Ok(consensus_graph
             .get_storage_root(address, epoch_num.into())?
-            .map(Into::into))
->>>>>>> e0408a48
+            .map(RpcStorageRoot::from_primitive))
     }
 
     fn send_usable_genesis_accounts(
@@ -900,7 +891,7 @@
                 -> BoxFuture<Option<RpcH256>>;
             fn transaction_by_hash(&self, hash: RpcH256) -> BoxFuture<Option<RpcTransaction>>;
             fn transaction_receipt(&self, tx_hash: RpcH256) -> BoxFuture<Option<RpcReceipt>>;
-            fn storage_root(&self, address: RpcH160, epoch_num: Option<EpochNumber>) -> RpcResult<Option<RpcStorageRoot>>;
+            fn storage_root(&self, address: RpcH160, epoch_num: Option<EpochNumber>) -> JsonRpcResult<Option<RpcStorageRoot>>;
         }
     }
 }
@@ -999,21 +990,11 @@
         }
 
         to self.rpc_impl {
-<<<<<<< HEAD
-            fn current_sync_phase(&self) -> RpcResult<String>;
-            fn consensus_graph_state(&self) -> RpcResult<ConsensusGraphStates>;
-            fn sync_graph_state(&self) -> RpcResult<SyncGraphStates>;
-            #[into]
-            fn send_transaction(&self, tx: SendTxRequest, password: Option<String>) -> BoxFuture<RpcH256>;
-=======
             fn current_sync_phase(&self) -> JsonRpcResult<String>;
             fn consensus_graph_state(&self) -> JsonRpcResult<ConsensusGraphStates>;
             fn sync_graph_state(&self) -> JsonRpcResult<SyncGraphStates>;
             fn send_transaction(
                 &self, tx: SendTxRequest, password: Option<String>) -> BoxFuture<RpcH256>;
-            fn storage_root(&self, address: RpcH160, epoch_num: Option<EpochNumber>)
-                -> BoxFuture<Option<RpcH256>>;
->>>>>>> e0408a48
         }
     }
 }