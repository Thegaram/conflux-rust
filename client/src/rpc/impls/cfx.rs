--- conflicted
+++ resolved
@@ -173,7 +173,6 @@
             "RPC Request: cfx_getAccount address={:?} epoch_num={:?}",
             address, epoch_num
         );
-<<<<<<< HEAD
         let consensus_graph = self
             .consensus
             .as_any()
@@ -181,10 +180,6 @@
             .expect("downcast should succeed");
 
         consensus_graph
-=======
-
-        self.consensus
->>>>>>> 4e575ff8
             .get_account(address, epoch_num.into())
             .map(|acc| RpcAccount::new(acc))
             .map_err(RpcError::invalid_params)
@@ -261,19 +256,13 @@
 
     fn prepare_transaction(
         &self, mut tx: SendTxRequest, password: Option<String>,
-<<<<<<< HEAD
-    ) -> RpcResult<RpcH256> {
-        info!("RPC Request: send_transaction, tx = {:?}", tx);
-
-        let consensus_graph = self
-            .consensus
-            .as_any()
-            .downcast_ref::<ConsensusGraph>()
-            .expect("downcast should succeed");
-
-=======
     ) -> RpcResult<TransactionWithSignature> {
->>>>>>> 4e575ff8
+        let consensus_graph = self
+            .consensus
+            .as_any()
+            .downcast_ref::<ConsensusGraph>()
+            .expect("downcast should succeed");
+
         if tx.nonce.is_none() {
             let nonce = consensus_graph
                 .transaction_count(
@@ -347,21 +336,14 @@
         Ok(None).into_future().boxed()
     }
 
-<<<<<<< HEAD
-    fn transaction_receipt(
-        &self, tx_hash: RpcH256,
-    ) -> RpcResult<Option<RpcReceipt>> {
-        let consensus_graph = self
-            .consensus
-            .as_any()
-            .downcast_ref::<ConsensusGraph>()
-            .expect("downcast should succeed");
-        let hash: H256 = tx_hash.into();
-        info!("RPC Request: cfx_getTransactionReceipt({:?})", hash);
-=======
     fn prepare_receipt(&self, hash: H256) -> RpcResult<Option<RpcReceipt>> {
->>>>>>> 4e575ff8
         // Get a consistent view from ConsensusInner
+        let consensus_graph = self
+            .consensus
+            .as_any()
+            .downcast_ref::<ConsensusGraph>()
+            .expect("downcast should succeed");
+
         let maybe_results =
             consensus_graph.get_transaction_receipt_and_block_info(&hash);
         let (
@@ -594,16 +576,13 @@
             .map_err(RpcError::invalid_params)
     }
 
-<<<<<<< HEAD
-    fn get_logs(&self, filter: RpcFilter) -> RpcResult<Vec<RpcLog>> {
-        let consensus_graph = self
-            .consensus
-            .as_any()
-            .downcast_ref::<ConsensusGraph>()
-            .expect("downcast should succeed");
-=======
     fn get_logs(&self, filter: RpcFilter) -> BoxFuture<Vec<RpcLog>> {
->>>>>>> 4e575ff8
+        let consensus_graph = self
+            .consensus
+            .as_any()
+            .downcast_ref::<ConsensusGraph>()
+            .expect("downcast should succeed");
+
         info!("RPC Request: cfx_getLogs({:?})", filter);
         let mut filter: Filter = filter.into();
 
@@ -615,12 +594,8 @@
                 filter.limit = Some(max_limit);
             }
         }
-<<<<<<< HEAD
+
         consensus_graph
-=======
-
-        self.consensus
->>>>>>> 4e575ff8
             .logs(filter)
             .map_err(|e| format!("{}", e))
             .map_err(RpcError::invalid_params)
