// Copyright 2019 Conflux Foundation. All rights reserved.
// Conflux is free software and distributed under GNU General Public License.
// See http://www.gnu.org/licenses/

use super::common::RpcImpl as CommonImpl;
use crate::rpc::{
    impls::common::RpcImpl as CommonImpl,
    traits::{cfx::Cfx, debug::DebugRpc, test::TestRpc},
    types::{
        Account as RpcAccount, BlameInfo, Block as RpcBlock,
        BlockHashOrEpochNumber, Bytes, CallRequest, ConsensusGraphStates,
        EpochNumber, Filter as RpcFilter, Log as RpcLog, Receipt as RpcReceipt,
        SendTxRequest, Status as RpcStatus, SyncGraphStates,
        Transaction as RpcTransaction, H160 as RpcH160, H256 as RpcH256,
        H520 as RpcH520, U128 as RpcU128, U256 as RpcU256, U64 as RpcU64,
    },
};
<<<<<<< HEAD
use cfx_types::{H160, H256, U256};
use cfxcore::{LightQueryService, PeerInfo};
use delegate::delegate;
use futures::future::{FutureExt, TryFutureExt};
use jsonrpc_core::{BoxFuture, Error as RpcError, Result as RpcResult};
use network::{
    node_table::{Node, NodeId},
    throttling, SessionDetails, UpdateNodeOperation,
};
use primitives::{Account, TransactionWithSignature};
=======

>>>>>>> 46d9358a
use rlp::Encodable;
use std::{collections::BTreeMap, net::SocketAddr, sync::Arc};

pub struct RpcImpl {
    // helper API for retrieving verified information from peers
    light: Arc<LightQueryService>,
}

impl RpcImpl {
    pub fn new(light: Arc<LightQueryService>) -> Self { RpcImpl { light } }

    fn account(
        &self, address: RpcH160, num: Option<EpochNumber>,
    ) -> BoxFuture<RpcAccount> {
        let address: H160 = address.into();
        let epoch = num.unwrap_or(EpochNumber::LatestState).into();
        info!(
            "RPC Request: cfx_getAccount address={:?} epoch={:?}",
            address, epoch
        );

        // clone `self.light` to avoid lifetime issues due to capturing `self`
        let light = self.light.clone();

        let fut = async move {
            let account = light
                .get_account(epoch, address)
                .await
                .map_err(RpcError::invalid_params)?;

            Ok(RpcAccount::new(account.unwrap_or(
                Account::new_empty_with_balance(
                    &address,
                    &U256::zero(), /* balance */
                    &U256::zero(), /* nonce */
                ),
            )))
        };

        Box::new(fut.boxed().compat())
    }

    fn balance(
        &self, address: RpcH160, num: Option<EpochNumber>,
    ) -> BoxFuture<RpcU256> {
        let address: H160 = address.into();
        let epoch = num.unwrap_or(EpochNumber::LatestState).into();

        info!(
            "RPC Request: cfx_getBalance address={:?} epoch={:?}",
            address, epoch
        );

        // clone `self.light` to avoid lifetime issues due to capturing `self`
        let light = self.light.clone();

        let fut = async move {
            let account = light
                .get_account(epoch, address)
                .await
                .map_err(RpcError::invalid_params)?;

            Ok(account
                .map(|account| account.balance.into())
                .unwrap_or_default())
        };

        Box::new(fut.boxed().compat())
    }

    fn bank_balance(
        &self, address: RpcH160, num: Option<EpochNumber>,
    ) -> BoxFuture<RpcU256> {
        let address: H160 = address.into();
        let epoch = num.unwrap_or(EpochNumber::LatestState).into();

        info!(
            "RPC Request: cfx_getBankBalance address={:?} epoch={:?}",
            address, epoch
        );

        // clone `self.light` to avoid lifetime issues due to capturing `self`
        let light = self.light.clone();

        let fut = async move {
            let account = light
                .get_account(epoch, address)
                .await
                .map_err(RpcError::invalid_params)?;

            Ok(account
                .map(|account| account.bank_balance.into())
                .unwrap_or_default())
        };

        Box::new(fut.boxed().compat())
    }

    fn storage_balance(
        &self, address: RpcH160, num: Option<EpochNumber>,
    ) -> BoxFuture<RpcU256> {
        let address: H160 = address.into();
        let epoch = num.unwrap_or(EpochNumber::LatestState).into();

        info!(
            "RPC Request: cfx_getStorageBalance address={:?} epoch={:?}",
            address, epoch
        );

        // clone `self.light` to avoid lifetime issues due to capturing `self`
        let light = self.light.clone();

        let fut = async move {
            let account = light
                .get_account(epoch, address)
                .await
                .map_err(RpcError::invalid_params)?;

            Ok(account
                .map(|account| account.storage_balance.into())
                .unwrap_or_default())
        };

        Box::new(fut.boxed().compat())
    }

    #[allow(unused_variables)]
    fn call(
        &self, request: CallRequest, epoch: Option<EpochNumber>,
    ) -> RpcResult<Bytes> {
        // TODO
        unimplemented!()
    }

    fn code(
        &self, address: RpcH160, epoch_num: Option<EpochNumber>,
    ) -> BoxFuture<Bytes> {
        let address: H160 = address.into();
        let epoch = epoch_num.unwrap_or(EpochNumber::LatestState).into();

        info!(
            "RPC Request: cfx_getCode address={:?} epoch={:?}",
            address, epoch
        );

        // clone `self.light` to avoid lifetime issues due to capturing `self`
        let light = self.light.clone();

        let fut = async move {
            light
                .get_code(epoch, address)
                .await
                .map(|code| code.unwrap_or_default())
                .map(Bytes::new)
                .map_err(RpcError::invalid_params)
        };

        Box::new(fut.boxed().compat())
    }

    #[allow(unused_variables)]
    fn estimate_gas(
        &self, request: CallRequest, epoch_number: Option<EpochNumber>,
    ) -> RpcResult<RpcU256> {
        // TODO
        unimplemented!()
    }

    #[allow(unused_variables)]
    fn get_logs(&self, filter: RpcFilter) -> BoxFuture<Vec<RpcLog>> {
        info!("RPC Request: cfx_getLogs({:?})", filter);

        // clone `self.light` to avoid lifetime issues due to capturing `self`
        let light = self.light.clone();

        let fut = async move {
            let logs = light
                .get_logs(filter.into())
                .await
                .map_err(RpcError::invalid_params)?;

            Ok(logs.into_iter().map(RpcLog::from).collect())
        };

        Box::new(fut.boxed().compat())
    }

    fn send_tx_helper(
        light: Arc<LightQueryService>, raw: Bytes,
    ) -> RpcResult<RpcH256> {
        let raw: Vec<u8> = raw.into_vec();

        // decode tx so that we have its hash
        // this way we also avoid spamming peers with invalid txs
        let tx: TransactionWithSignature = rlp::decode(&raw.clone())
            .map_err(|e| format!("Failed to decode tx: {:?}", e))
            .map_err(RpcError::invalid_params)?;

        debug!("Deserialized tx: {:?}", tx);

        // TODO(thegaram): consider adding a light node specific tx pool;
        // light nodes would track those txs and maintain their statuses
        // for future queries

        match /* success = */ light.send_raw_tx(raw) {
            true => Ok(tx.hash().into()),
            false => Err(RpcError::invalid_params("Unable to relay tx")),
        }
    }

    fn send_raw_transaction(&self, raw: Bytes) -> RpcResult<RpcH256> {
        info!("RPC Request: cfx_sendRawTransaction bytes={:?}", raw);
        Self::send_tx_helper(self.light.clone(), raw)
    }

    fn send_transaction(
        &self, mut tx: SendTxRequest, password: Option<String>,
    ) -> BoxFuture<RpcH256> {
        info!("RPC Request: send_transaction, tx = {:?}", tx);

        // clone `self.light` to avoid lifetime issues due to capturing `self`
        let light = self.light.clone();

        let fut = async move {
            if tx.nonce.is_none() {
                // TODO(thegaram): consider adding a light node specific tx pool
                // to track the nonce

                let address = tx.from.clone().into();
                let epoch = EpochNumber::LatestState.into_primitive();

                let nonce = light
                    .get_account(epoch, address)
                    .await
                    .map_err(|e| format!("failed to send transaction: {:?}", e))
                    .map_err(RpcError::invalid_params)?
                    .map(|a| a.nonce)
                    .unwrap_or(U256::zero());

                tx.nonce.replace(nonce.into());
                debug!("after loading nonce in latest state, tx = {:?}", tx);
            }

            let tx = tx.sign_with(password).map_err(|e| {
                RpcError::invalid_params(format!(
                    "failed to send transaction: {:?}",
                    e
                ))
            })?;

            Self::send_tx_helper(light, Bytes::new(tx.rlp_bytes()))
        };

        Box::new(fut.boxed().compat())
    }

    fn transaction_by_hash(
        &self, hash: RpcH256,
    ) -> BoxFuture<Option<RpcTransaction>> {
        info!("RPC Request: cfx_getTransactionByHash({:?})", hash);

        // TODO(thegaram): try to retrieve from local tx pool or cache first

        // clone `self.light` to avoid lifetime issues due to capturing `self`
        let light = self.light.clone();

        let fut = async move {
            let tx = light
                .get_tx(hash.into())
                .await
                .map_err(RpcError::invalid_params)?;

            Ok(Some(RpcTransaction::from_signed(&tx, None)))
        };

        Box::new(fut.boxed().compat())
    }

    fn transaction_receipt(
        &self, tx_hash: RpcH256,
    ) -> BoxFuture<Option<RpcReceipt>> {
        let hash: H256 = tx_hash.into();
        info!("RPC Request: cfx_getTransactionReceipt({:?})", hash);

        // clone `self.light` to avoid lifetime issues due to capturing `self`
        let light = self.light.clone();

        let fut = async move {
            let (tx, receipt, address, maybe_epoch, maybe_state_root) = light
                .get_tx_info(hash)
                .await
                .map_err(RpcError::invalid_params)?;

            let mut receipt = RpcReceipt::new(tx, receipt, address);
            receipt.set_epoch_number(maybe_epoch);

            if let Some(state_root) = maybe_state_root {
                receipt.set_state_root(state_root.into());
            }

            Ok(Some(receipt))
        };

        Box::new(fut.boxed().compat())
    }
}

// macro for reducing boilerplate for unsupported methods
macro_rules! not_supported {
    () => {};
    ( fn $fn:ident ( &self $(, $name:ident : $type:ty)* ) $( -> $ret:ty )? ; $($tail:tt)* ) => {
        #[allow(unused_variables)]
        fn $fn ( &self $(, $name : $type)* ) $( -> $ret )? {
            Err(RpcError::method_not_found())
        }

        not_supported!($($tail)*);
    };
}

pub struct CfxHandler {
    common: Arc<CommonImpl>,
    rpc_impl: Arc<RpcImpl>,
}

impl CfxHandler {
    pub fn new(common: Arc<CommonImpl>, rpc_impl: Arc<RpcImpl>) -> Self {
        CfxHandler { common, rpc_impl }
    }
}

impl Cfx for CfxHandler {
    delegate! {
        target self.common {
            fn best_block_hash(&self) -> RpcResult<RpcH256>;
            fn block_by_epoch_number(&self, epoch_num: EpochNumber, include_txs: bool) -> RpcResult<RpcBlock>;
            fn block_by_hash_with_pivot_assumption(&self, block_hash: RpcH256, pivot_hash: RpcH256, epoch_number: RpcU64) -> RpcResult<RpcBlock>;
            fn block_by_hash(&self, hash: RpcH256, include_txs: bool) -> RpcResult<Option<RpcBlock>>;
            fn blocks_by_epoch(&self, num: EpochNumber) -> RpcResult<Vec<RpcH256>>;
            fn epoch_number(&self, epoch_num: Option<EpochNumber>) -> RpcResult<RpcU256>;
            fn gas_price(&self) -> RpcResult<RpcU256>;
            fn transaction_count(&self, address: RpcH160, num: Option<BlockHashOrEpochNumber>) -> RpcResult<RpcU256>;
        }

        target self.rpc_impl {
            fn account(&self, address: RpcH160, num: Option<EpochNumber>) -> BoxFuture<RpcAccount>;
            fn balance(&self, address: RpcH160, num: Option<EpochNumber>) -> BoxFuture<RpcU256>;
            fn bank_balance(&self, address: RpcH160, num: Option<EpochNumber>) -> BoxFuture<RpcU256>;
            fn storage_balance(&self, address: RpcH160, num: Option<EpochNumber>) -> BoxFuture<RpcU256>;
            fn call(&self, request: CallRequest, epoch: Option<EpochNumber>) -> RpcResult<Bytes>;
            fn code(&self, address: RpcH160, epoch_num: Option<EpochNumber>) -> BoxFuture<Bytes>;
            fn estimate_gas(&self, request: CallRequest, epoch_num: Option<EpochNumber>) -> RpcResult<RpcU256>;
            fn get_logs(&self, filter: RpcFilter) -> BoxFuture<Vec<RpcLog>>;
            fn send_raw_transaction(&self, raw: Bytes) -> RpcResult<RpcH256>;
            fn transaction_by_hash(&self, hash: RpcH256) -> BoxFuture<Option<RpcTransaction>>;
            fn transaction_receipt(&self, tx_hash: RpcH256) -> BoxFuture<Option<RpcReceipt>>;
        }
    }

    not_supported! {
        fn interest_rate(&self, num: Option<EpochNumber>) -> RpcResult<RpcU256>;
        fn accumulate_interest_rate(&self, num: Option<EpochNumber>) -> RpcResult<RpcU256>;
    }
}

pub struct TestRpcImpl {
    common: Arc<CommonImpl>,
    rpc_impl: Arc<RpcImpl>,
}

impl TestRpcImpl {
    pub fn new(common: Arc<CommonImpl>, rpc_impl: Arc<RpcImpl>) -> Self {
        TestRpcImpl { common, rpc_impl }
    }
}

impl TestRpc for TestRpcImpl {
    delegate! {
        target self.common {
            fn add_latency(&self, id: NodeId, latency_ms: f64) -> RpcResult<()>;
            fn add_peer(&self, node_id: NodeId, address: SocketAddr) -> RpcResult<()>;
            fn chain(&self) -> RpcResult<Vec<RpcBlock>>;
            fn drop_peer(&self, node_id: NodeId, address: SocketAddr) -> RpcResult<()>;
            fn get_block_count(&self) -> RpcResult<u64>;
            fn get_goodput(&self) -> RpcResult<String>;
            fn get_nodeid(&self, challenge: Vec<u8>) -> RpcResult<Vec<u8>>;
            fn get_peer_info(&self) -> RpcResult<Vec<PeerInfo>>;
            fn get_status(&self) -> RpcResult<RpcStatus>;
            fn get_transaction_receipt(&self, tx_hash: H256) -> RpcResult<Option<RpcReceipt>>;
            fn say_hello(&self) -> RpcResult<String>;
            fn stop(&self) -> RpcResult<()>;
            fn save_node_db(&self) -> RpcResult<()>;
        }
    }

    not_supported! {
        fn expire_block_gc(&self, timeout: u64) -> RpcResult<()>;
        fn generate_block_with_blame_info(&self, num_txs: usize, block_size_limit: usize, blame_info: BlameInfo) -> RpcResult<H256>;
        fn generate_block_with_fake_txs(&self, raw_txs_without_data: Bytes, adaptive: Option<bool>, tx_data_len: Option<usize>) -> RpcResult<H256>;
        fn generate_custom_block(&self, parent_hash: H256, referee: Vec<H256>, raw_txs: Bytes, adaptive: Option<bool>) -> RpcResult<H256>;
        fn generate_fixed_block(&self, parent_hash: H256, referee: Vec<H256>, num_txs: usize, adaptive: bool, difficulty: Option<u64>) -> RpcResult<H256>;
        fn generate_one_block_special(&self, num_txs: usize, block_size_limit: usize, num_txs_simple: usize, num_txs_erc20: usize) -> RpcResult<()>;
        fn generate_block_with_nonce_and_timestamp(&self, parent: H256, referees: Vec<H256>, raw: Bytes, nonce: u64, timestamp: u64, adaptive: bool) -> RpcResult<H256>;
        fn generate_one_block(&self, num_txs: usize, block_size_limit: usize) -> RpcResult<H256>;
        fn generate(&self, num_blocks: usize, num_txs: usize) -> RpcResult<Vec<H256>>;
        fn send_usable_genesis_accounts(&self, account_start_index: usize) -> RpcResult<Bytes>;
        fn get_block_status(&self, block_hash: H256) -> RpcResult<(u8, bool)>;
        fn set_db_crash(&self, crash_probability: f64, crash_exit_code: i32) -> RpcResult<()>;
    }
}

pub struct DebugRpcImpl {
    common: Arc<CommonImpl>,
    rpc_impl: Arc<RpcImpl>,
}

impl DebugRpcImpl {
    pub fn new(common: Arc<CommonImpl>, rpc_impl: Arc<RpcImpl>) -> Self {
        DebugRpcImpl { common, rpc_impl }
    }
}

impl DebugRpc for DebugRpcImpl {
    delegate! {
        target self.common {
            fn clear_tx_pool(&self) -> RpcResult<()>;
            fn net_node(&self, id: NodeId) -> RpcResult<Option<(String, Node)>>;
            fn net_disconnect_node(&self, id: NodeId, op: Option<UpdateNodeOperation>) -> RpcResult<Option<usize>>;
            fn net_sessions(&self, node_id: Option<NodeId>) -> RpcResult<Vec<SessionDetails>>;
            fn net_throttling(&self) -> RpcResult<throttling::Service>;
            fn tx_inspect(&self, hash: RpcH256) -> RpcResult<BTreeMap<String, String>>;
            fn txpool_content(&self) -> RpcResult<BTreeMap<String, BTreeMap<String, BTreeMap<usize, Vec<RpcTransaction>>>>>;
            fn txpool_inspect(&self) -> RpcResult<BTreeMap<String, BTreeMap<String, BTreeMap<usize, Vec<String>>>>>;
            fn txpool_status(&self) -> RpcResult<BTreeMap<String, usize>>;
            fn accounts(&self) -> RpcResult<Vec<RpcH160>>;
            fn new_account(&self, password: String) -> RpcResult<RpcH160>;
            fn unlock_account(&self, address: RpcH160, password: String, duration: Option<RpcU128>) -> RpcResult<bool>;
            fn lock_account(&self, address: RpcH160) -> RpcResult<bool>;
            fn sign(&self, data: Bytes, address: RpcH160, password: Option<String>) -> RpcResult<RpcH520>;
        }

        target self.rpc_impl {
            fn send_transaction(&self, tx: SendTxRequest, password: Option<String>) -> BoxFuture<RpcH256>;
        }
    }

    not_supported! {
        fn current_sync_phase(&self) -> RpcResult<String>;
        fn consensus_graph_state(&self) -> RpcResult<ConsensusGraphStates>;
        fn sync_graph_state(&self) -> RpcResult<SyncGraphStates>;
    }
}<|MERGE_RESOLUTION|>--- conflicted
+++ resolved
@@ -15,7 +15,6 @@
         H520 as RpcH520, U128 as RpcU128, U256 as RpcU256, U64 as RpcU64,
     },
 };
-<<<<<<< HEAD
 use cfx_types::{H160, H256, U256};
 use cfxcore::{LightQueryService, PeerInfo};
 use delegate::delegate;
@@ -26,9 +25,6 @@
     throttling, SessionDetails, UpdateNodeOperation,
 };
 use primitives::{Account, TransactionWithSignature};
-=======
-
->>>>>>> 46d9358a
 use rlp::Encodable;
 use std::{collections::BTreeMap, net::SocketAddr, sync::Arc};
 
