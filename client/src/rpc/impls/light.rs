// Copyright 2019 Conflux Foundation. All rights reserved.
// Conflux is free software and distributed under GNU General Public License.
// See http://www.gnu.org/licenses/

use cfx_types::{H160, H256, H520, U128, U256, U64};
use cfxcore::{
    rpc_errors::{account_result_to_rpc_result, invalid_params_check},
    LightQueryService, PeerInfo,
};
use cfxcore_accounts::AccountProvider;
use delegate::delegate;
use futures::future::{FutureExt, TryFutureExt};
use futures01;
use jsonrpc_core::{BoxFuture, Error as RpcError, Result as RpcResult};
use network::{
    node_table::{Node, NodeId},
    throttling, SessionDetails, UpdateNodeOperation,
};
use primitives::{Account, TransactionWithSignature};
use rlp::Encodable;
use std::{collections::BTreeMap, net::SocketAddr, sync::Arc};
// To convert from RpcResult to BoxFuture by delegate! macro automatically.
use crate::{
    common::delegate_convert,
    rpc::{
        error_codes,
        impls::{common::RpcImpl as CommonImpl, RpcImplConfiguration},
        traits::{cfx::Cfx, debug::LocalRpc, test::TestRpc},
        types::{
            Account as RpcAccount, BlameInfo, Block as RpcBlock,
            BlockHashOrEpochNumber, Bytes, CallRequest,
            CheckBalanceAgainstTransactionResponse, ConsensusGraphStates,
            EpochNumber, EstimateGasAndCollateralResponse, Filter as RpcFilter,
            Log as RpcLog, Receipt as RpcReceipt, RewardInfo as RpcRewardInfo,
            SendTxRequest, SponsorInfo as RpcSponsorInfo, Status as RpcStatus,
            StorageRoot as RpcStorageRoot, SyncGraphStates,
            Transaction as RpcTransaction,
        },
        RpcBoxFuture,
    },
};

pub struct RpcImpl {
    // configuration parameters
    config: RpcImplConfiguration,

    // helper API for retrieving verified information from peers
    light: Arc<LightQueryService>,

    accounts: Arc<AccountProvider>,
}

impl RpcImpl {
    pub fn new(
        config: RpcImplConfiguration, light: Arc<LightQueryService>,
        accounts: Arc<AccountProvider>,
    ) -> Self
    {
        RpcImpl {
            config,
            light,
            accounts,
        }
    }

    fn account(
        &self, address: H160, num: Option<EpochNumber>,
    ) -> RpcBoxFuture<RpcAccount> {
        let address: H160 = address.into();
        let epoch = num.unwrap_or(EpochNumber::LatestState).into();
        info!(
            "RPC Request: cfx_getAccount address={:?} epoch={:?}",
            address, epoch
        );

        // clone `self.light` to avoid lifetime issues due to capturing `self`
        let light = self.light.clone();

        let fut = async move {
<<<<<<< HEAD
            let account = light
                .get_account(epoch, address)
                .await
                .map_err(|e| e.to_string()) // TODO(thegaram): return meaningful error
                .map_err(RpcError::invalid_params)?;
=======
            let account = invalid_params_check(
                "address",
                light.get_account(epoch, address).await,
            )?;
>>>>>>> 0faf806e

            Ok(RpcAccount::new(account.unwrap_or(
                account_result_to_rpc_result(
                    "address",
                    Account::new_empty_with_balance(
                        &address,
                        &U256::zero(), /* balance */
                        &U256::zero(), /* nonce */
                    ),
                )?,
            )))
        };

        Box::new(fut.boxed().compat())
    }

    fn balance(
        &self, address: H160, num: Option<EpochNumber>,
    ) -> RpcBoxFuture<U256> {
        let address: H160 = address.into();
        let epoch = num.unwrap_or(EpochNumber::LatestState).into();

        info!(
            "RPC Request: cfx_getBalance address={:?} epoch={:?}",
            address, epoch
        );

        // clone `self.light` to avoid lifetime issues due to capturing `self`
        let light = self.light.clone();

        let fut = async move {
<<<<<<< HEAD
            let account = light
                .get_account(epoch, address)
                .await
                .map_err(|e| e.to_string()) // TODO(thegaram): return meaningful error
                .map_err(RpcError::invalid_params)?;
=======
            let account = invalid_params_check(
                "address",
                light.get_account(epoch, address).await,
            )?;
>>>>>>> 0faf806e

            Ok(account
                .map(|account| account.balance.into())
                .unwrap_or_default())
        };

        Box::new(fut.boxed().compat())
    }

    fn admin(
        &self, address: H160, num: Option<EpochNumber>,
    ) -> RpcBoxFuture<Option<H160>> {
        let address: H160 = address.into();
        let epoch = num.unwrap_or(EpochNumber::LatestState).into();

        info!(
            "RPC Request: cfx_getAdmin address={:?} epoch={:?}",
            address, epoch
        );

        // clone `self.light` to avoid lifetime issues due to capturing `self`
        let light = self.light.clone();

        let fut = async move {
<<<<<<< HEAD
            let account = light
                .get_account(epoch, address)
                .await
                .map_err(|e| e.to_string()) // TODO(thegaram): return meaningful error
                .map_err(RpcError::invalid_params)?;
=======
            let account = invalid_params_check(
                "address",
                light.get_account(epoch, address).await,
            )?;
>>>>>>> 0faf806e

            Ok(account.map(|account| account.admin.into()))
        };

        Box::new(fut.boxed().compat())
    }

    fn sponsor_info(
        &self, address: H160, num: Option<EpochNumber>,
    ) -> RpcBoxFuture<RpcSponsorInfo> {
        let address: H160 = address.into();
        let epoch = num.unwrap_or(EpochNumber::LatestState).into();

        info!(
            "RPC Request: cfx_getSponsorInfo address={:?} epoch={:?}",
            address, epoch
        );

        // clone `self.light` to avoid lifetime issues due to capturing `self`
        let light = self.light.clone();

        let fut = async move {
<<<<<<< HEAD
            let account = light
                .get_account(epoch, address)
                .await
                .map_err(|e| e.to_string()) // TODO(thegaram): return meaningful error
                .map_err(RpcError::invalid_params)?;
=======
            let account = invalid_params_check(
                "address",
                light.get_account(epoch, address).await,
            )?;
>>>>>>> 0faf806e

            Ok(RpcSponsorInfo::new(
                account.map_or(Default::default(), |acc| acc.sponsor_info),
            ))
        };

        Box::new(fut.boxed().compat())
    }

    fn staking_balance(
        &self, address: H160, num: Option<EpochNumber>,
    ) -> RpcBoxFuture<U256> {
        let address: H160 = address.into();
        let epoch = num.unwrap_or(EpochNumber::LatestState).into();

        info!(
            "RPC Request: cfx_getStakingBalance address={:?} epoch={:?}",
            address, epoch
        );

        // clone `self.light` to avoid lifetime issues due to capturing `self`
        let light = self.light.clone();

        let fut = async move {
<<<<<<< HEAD
            let account = light
                .get_account(epoch, address)
                .await
                .map_err(|e| e.to_string()) // TODO(thegaram): return meaningful error
                .map_err(RpcError::invalid_params)?;
=======
            let account = invalid_params_check(
                "address",
                light.get_account(epoch, address).await,
            )?;
>>>>>>> 0faf806e

            Ok(account
                .map(|account| account.staking_balance.into())
                .unwrap_or_default())
        };

        Box::new(fut.boxed().compat())
    }

    fn collateral_for_storage(
        &self, address: H160, num: Option<EpochNumber>,
    ) -> RpcBoxFuture<U256> {
        let address: H160 = address.into();
        let epoch = num.unwrap_or(EpochNumber::LatestState).into();

        info!(
            "RPC Request: cfx_getCollateralForStorage address={:?} epoch={:?}",
            address, epoch
        );

        // clone `self.light` to avoid lifetime issues due to capturing `self`
        let light = self.light.clone();

        let fut = async move {
<<<<<<< HEAD
            let account = light
                .get_account(epoch, address)
                .await
                .map_err(|e| e.to_string()) // TODO(thegaram): return meaningful error
                .map_err(RpcError::invalid_params)?;
=======
            let account = invalid_params_check(
                "address",
                light.get_account(epoch, address).await,
            )?;
>>>>>>> 0faf806e

            Ok(account
                .map(|account| account.collateral_for_storage.into())
                .unwrap_or_default())
        };

        Box::new(fut.boxed().compat())
    }

    #[allow(unused_variables)]
    fn call(
        &self, request: CallRequest, epoch: Option<EpochNumber>,
    ) -> RpcResult<Bytes> {
        // TODO(thegaram)
        Err(error_codes::unimplemented(None))
    }

    fn code(
        &self, address: H160, epoch_num: Option<EpochNumber>,
    ) -> RpcBoxFuture<Bytes> {
        let address: H160 = address.into();
        let epoch = epoch_num.unwrap_or(EpochNumber::LatestState).into();

        info!(
            "RPC Request: cfx_getCode address={:?} epoch={:?}",
            address, epoch
        );

        // clone `self.light` to avoid lifetime issues due to capturing `self`
        let light = self.light.clone();

        let fut = async move {
<<<<<<< HEAD
            light
                .get_code(epoch, address)
                .await
                .map(|code| code.unwrap_or_default())
                .map(Bytes::new)
                .map_err(|e| e.to_string()) // TODO(thegaram): return meaningful error
                .map_err(RpcError::invalid_params)
=======
            // FIMXE:
            //  We should get rid of the invalid_params_check when the
            //  error conversion is done within the light service methods.
            //  Same for all other usages here in this file.
            Ok(Bytes::new(
                invalid_params_check(
                    "address",
                    light.get_code(epoch, address).await,
                )?
                .unwrap_or_default(),
            ))
>>>>>>> 0faf806e
        };

        Box::new(fut.boxed().compat())
    }

    #[allow(unused_variables)]
    fn estimate_gas_and_collateral(
        &self, request: CallRequest, epoch_number: Option<EpochNumber>,
    ) -> RpcResult<EstimateGasAndCollateralResponse> {
        // TODO(thegaram)
        Err(error_codes::unimplemented(None))
    }

    fn get_logs(&self, filter: RpcFilter) -> BoxFuture<Vec<RpcLog>> {
        info!("RPC Request: cfx_getLogs filter={:?}", filter);

        let mut filter = match filter.into_primitive() {
            Ok(filter) => filter,
            Err(e) => return Box::new(futures01::future::err(e)),
        };

        // If max_limit is set, the value in `filter` will be modified to
        // satisfy this limitation to avoid loading too many blocks
        // TODO Should the response indicate that the filter is modified?
        if let Some(max_limit) = self.config.get_logs_filter_max_limit {
            if filter.limit.is_none() || filter.limit.unwrap() > max_limit {
                filter.limit = Some(max_limit);
            }
        }

        // clone `self.light` to avoid lifetime issues due to capturing `self`
        let light = self.light.clone();

        let fut = async move {
            let logs = light
                .get_logs(filter)
                .await
                .map_err(|e| e.to_string()) // TODO(thegaram): return meaningful error
                .map_err(RpcError::invalid_params)?;

            Ok(logs.into_iter().map(RpcLog::from).collect())
        };

        Box::new(fut.boxed().compat())
    }

    fn send_tx_helper(
        light: Arc<LightQueryService>, raw: Bytes,
    ) -> RpcResult<H256> {
        let raw: Vec<u8> = raw.into_vec();

        // decode tx so that we have its hash
        // this way we also avoid spamming peers with invalid txs
        let tx: TransactionWithSignature = rlp::decode(&raw.clone())
            .map_err(|e| format!("Failed to decode tx: {:?}", e))
            .map_err(RpcError::invalid_params)?;

        debug!("Deserialized tx: {:?}", tx);

        // TODO(thegaram): consider adding a light node specific tx pool;
        // light nodes would track those txs and maintain their statuses
        // for future queries

        match /* success = */ light.send_raw_tx(raw) {
            true => Ok(tx.hash().into()),
            false => Err(RpcError::invalid_params("Unable to relay tx")),
        }
    }

    fn send_raw_transaction(&self, raw: Bytes) -> RpcResult<H256> {
        info!("RPC Request: cfx_sendRawTransaction bytes={:?}", raw);
        Self::send_tx_helper(self.light.clone(), raw)
    }

    fn send_transaction(
        &self, mut tx: SendTxRequest, password: Option<String>,
    ) -> BoxFuture<H256> {
        info!("RPC Request: cfx_sendTransaction tx={:?}", tx);

        // clone `self.light` to avoid lifetime issues due to capturing `self`
        let light = self.light.clone();
        let accounts = self.accounts.clone();

        let fut = async move {
            if tx.nonce.is_none() {
                // TODO(thegaram): consider adding a light node specific tx pool
                // to track the nonce

                let address = tx.from.clone().into();
                let epoch = EpochNumber::LatestState.into_primitive();

                let nonce = light
                    .get_account(epoch, address)
                    .await
                    .map_err(|e| format!("failed to send transaction: {:?}", e))
                    .map_err(RpcError::invalid_params)?
                    .map(|a| a.nonce)
                    .unwrap_or(U256::zero());

                tx.nonce.replace(nonce.into());
                debug!("after loading nonce in latest state, tx = {:?}", tx);
            }

            let epoch_height = light.get_latest_verifiable_epoch_number().map_err(|_| {
                RpcError::invalid_params(format!("the light client cannot retrieve/verify the latest mined pivot block."))
            })?;
            let chain_id = light.get_latest_verifiable_chain_id().map_err(|_| {
                RpcError::invalid_params(format!("the light client cannot retrieve/verify the latest chain_id."))
            })?;
            let tx = tx
                .sign_with(epoch_height, chain_id, password, accounts)
                .map_err(|e| {
                RpcError::invalid_params(format!(
                    "failed to send transaction: {:?}",
                    e
                ))
            })?;

            Self::send_tx_helper(light, Bytes::new(tx.rlp_bytes()))
        };

        Box::new(fut.boxed().compat())
    }

    #[allow(unused_variables)]
    fn storage_root(
<<<<<<< HEAD
        &self, address: RpcH160, epoch_num: Option<EpochNumber>,
    ) -> BoxFuture<Option<RpcStorageRoot>> {
        let address: H160 = address.into();
        let epoch_num = epoch_num.unwrap_or(EpochNumber::LatestState);

        info!(
            "RPC Request: cfx_getStorageRoot address={:?} epoch={:?})",
            address, epoch_num
        );

        // clone `self.light` to avoid lifetime issues due to capturing `self`
        let light = self.light.clone();

        let fut = async move {
            let root = light
                .get_storage_root(epoch_num.into(), address)
                .await
                .map_err(|e| e.to_string()) // TODO(thegaram): return meaningful error
                .map_err(RpcError::invalid_params)?;

            Ok(root.map(RpcStorageRoot::from_primitive))
        };

        Box::new(fut.boxed().compat())
=======
        &self, address: H160, epoch_num: Option<EpochNumber>,
    ) -> RpcResult<Option<RpcStorageRoot>> {
        // TODO(thegaram)
        Err(error_codes::unimplemented(None))
>>>>>>> 0faf806e
    }

    fn storage_at(
        &self, address: H160, position: H256, epoch_num: Option<EpochNumber>,
    ) -> BoxFuture<Option<H256>> {
        let address: H160 = address.into();
        let position: H256 = position.into();
        let epoch_num = epoch_num.unwrap_or(EpochNumber::LatestState);

        info!(
            "RPC Request: cfx_getStorageAt address={:?} position={:?} epoch={:?})",
            address, position, epoch_num
        );

        // clone `self.light` to avoid lifetime issues due to capturing `self`
        let light = self.light.clone();

        let fut = async move {
            let maybe_entry = light
                .get_storage(epoch_num.into(), address, position)
                .await
                .map_err(|e| e.to_string()) // TODO(thegaram): return meaningful error
                .map_err(RpcError::invalid_params)?;

            Ok(maybe_entry.map(Into::into))
        };

        Box::new(fut.boxed().compat())
    }

    fn transaction_by_hash(
        &self, hash: H256,
    ) -> BoxFuture<Option<RpcTransaction>> {
        info!("RPC Request: cfx_getTransactionByHash hash={:?}", hash);

        // TODO(thegaram): try to retrieve from local tx pool or cache first

        // clone `self.light` to avoid lifetime issues due to capturing `self`
        let light = self.light.clone();

        let fut = async move {
            let tx = light
                .get_tx(hash.into())
                .await
                .map_err(|e| e.to_string()) // TODO(thegaram): return meaningful error
                .map_err(RpcError::invalid_params)?;

            Ok(Some(RpcTransaction::from_signed(&tx, None)))
        };

        Box::new(fut.boxed().compat())
    }

    fn transaction_receipt(
        &self, tx_hash: H256,
    ) -> BoxFuture<Option<RpcReceipt>> {
        let hash: H256 = tx_hash.into();
        info!("RPC Request: cfx_getTransactionReceipt hash={:?}", hash);

        // clone `self.light` to avoid lifetime issues due to capturing `self`
        let light = self.light.clone();

        let fut = async move {
            // FIXME: why not return an RpcReceipt directly?
            let (
                tx,
                receipt,
                address,
                maybe_epoch,
                maybe_state_root,
                prior_gas_used,
            ) = light
                .get_tx_info(hash)
                .await
                .map_err(|e| e.to_string()) // TODO(thegaram): return meaningful error
                .map_err(RpcError::invalid_params)?;

            let receipt = RpcReceipt::new(
                tx,
                receipt,
                address,
                prior_gas_used,
                maybe_epoch,
                maybe_state_root,
            );

            Ok(Some(receipt))
        };

        Box::new(fut.boxed().compat())
    }
}

pub struct CfxHandler {
    common: Arc<CommonImpl>,
    rpc_impl: Arc<RpcImpl>,
}

impl CfxHandler {
    pub fn new(common: Arc<CommonImpl>, rpc_impl: Arc<RpcImpl>) -> Self {
        CfxHandler { common, rpc_impl }
    }
}

impl Cfx for CfxHandler {
    delegate! {
        to self.common {
            fn best_block_hash(&self) -> RpcResult<H256>;
            fn block_by_epoch_number(&self, epoch_num: EpochNumber, include_txs: bool) -> RpcResult<Option<RpcBlock>>;
            fn block_by_hash_with_pivot_assumption(&self, block_hash: H256, pivot_hash: H256, epoch_number: U64) -> RpcResult<RpcBlock>;
            fn block_by_hash(&self, hash: H256, include_txs: bool) -> RpcResult<Option<RpcBlock>>;
            fn blocks_by_epoch(&self, num: EpochNumber) -> RpcResult<Vec<H256>>;
            fn epoch_number(&self, epoch_num: Option<EpochNumber>) -> RpcResult<U256>;
            fn gas_price(&self) -> RpcResult<U256>;
            fn next_nonce(&self, address: H160, num: Option<BlockHashOrEpochNumber>) -> RpcResult<U256>;
            fn skipped_blocks_by_epoch(&self, num: EpochNumber) -> RpcResult<Vec<H256>>;
            fn confirmation_risk_by_hash(&self, block_hash: H256) -> RpcResult<Option<U256>>;
            fn get_status(&self) -> RpcResult<RpcStatus>;
            fn get_client_version(&self) -> RpcResult<String>;
        }

        to self.rpc_impl {
            fn account(&self, address: H160, num: Option<EpochNumber>) -> BoxFuture<RpcAccount>;
            fn admin(&self, address: H160, num: Option<EpochNumber>) -> BoxFuture<Option<H160>>;
            fn balance(&self, address: H160, num: Option<EpochNumber>) -> BoxFuture<U256>;
            fn call(&self, request: CallRequest, epoch: Option<EpochNumber>) -> RpcResult<Bytes>;
            fn code(&self, address: H160, epoch_num: Option<EpochNumber>) -> BoxFuture<Bytes>;
            fn collateral_for_storage(&self, address: H160, num: Option<EpochNumber>) -> BoxFuture<U256>;
            fn estimate_gas_and_collateral(&self, request: CallRequest, epoch_num: Option<EpochNumber>) -> RpcResult<EstimateGasAndCollateralResponse>;
            fn get_logs(&self, filter: RpcFilter) -> BoxFuture<Vec<RpcLog>>;
<<<<<<< HEAD
            fn send_raw_transaction(&self, raw: Bytes) -> RpcResult<RpcH256>;
            fn sponsor_info(&self, address: RpcH160, num: Option<EpochNumber>) -> BoxFuture<RpcSponsorInfo>;
            fn staking_balance(&self, address: RpcH160, num: Option<EpochNumber>) -> BoxFuture<RpcU256>;
            fn storage_at(&self, addr: RpcH160, pos: RpcH256, epoch_number: Option<EpochNumber>) -> BoxFuture<Option<RpcH256>>;
            fn storage_root(&self, address: RpcH160, epoch_num: Option<EpochNumber>) -> BoxFuture<Option<RpcStorageRoot>>;
            fn transaction_by_hash(&self, hash: RpcH256) -> BoxFuture<Option<RpcTransaction>>;
            fn transaction_receipt(&self, tx_hash: RpcH256) -> BoxFuture<Option<RpcReceipt>>;
=======
            fn send_raw_transaction(&self, raw: Bytes) -> RpcResult<H256>;
            fn sponsor_info(&self, address: H160, num: Option<EpochNumber>) -> BoxFuture<RpcSponsorInfo>;
            fn staking_balance(&self, address: H160, num: Option<EpochNumber>) -> BoxFuture<U256>;
            fn storage_at(&self, addr: H160, pos: H256, epoch_number: Option<EpochNumber>) -> BoxFuture<Option<H256>>;
            fn storage_root(&self, address: H160, epoch_num: Option<EpochNumber>) -> RpcResult<Option<RpcStorageRoot>>;
            fn transaction_by_hash(&self, hash: H256) -> BoxFuture<Option<RpcTransaction>>;
            fn transaction_receipt(&self, tx_hash: H256) -> BoxFuture<Option<RpcReceipt>>;
>>>>>>> 0faf806e
        }
    }

    not_supported! {
        fn accumulate_interest_rate(&self, num: Option<EpochNumber>) -> RpcResult<U256>;
        fn interest_rate(&self, num: Option<EpochNumber>) -> RpcResult<U256>;
        fn check_balance_against_transaction(&self, account_addr: H160, contract_addr: H160, gas_limit: U256, gas_price: U256, storage_limit: U256, epoch: Option<EpochNumber>) -> RpcResult<CheckBalanceAgainstTransactionResponse>;
        fn get_block_reward_info(&self, num: EpochNumber) -> RpcResult<Vec<RpcRewardInfo>>;
    }
}

pub struct TestRpcImpl {
    common: Arc<CommonImpl>,
    // rpc_impl: Arc<RpcImpl>,
}

impl TestRpcImpl {
    pub fn new(common: Arc<CommonImpl>, _rpc_impl: Arc<RpcImpl>) -> Self {
        TestRpcImpl {
            common, /* , rpc_impl */
        }
    }
}

impl TestRpc for TestRpcImpl {
    delegate! {
        to self.common {
            fn add_latency(&self, id: NodeId, latency_ms: f64) -> RpcResult<()>;
            fn add_peer(&self, node_id: NodeId, address: SocketAddr) -> RpcResult<()>;
            fn chain(&self) -> RpcResult<Vec<RpcBlock>>;
            fn drop_peer(&self, node_id: NodeId, address: SocketAddr) -> RpcResult<()>;
            fn get_block_count(&self) -> RpcResult<u64>;
            fn get_goodput(&self) -> RpcResult<String>;
            fn get_nodeid(&self, challenge: Vec<u8>) -> RpcResult<Vec<u8>>;
            fn get_peer_info(&self) -> RpcResult<Vec<PeerInfo>>;
            fn say_hello(&self) -> RpcResult<String>;
            fn stop(&self) -> RpcResult<()>;
            fn save_node_db(&self) -> RpcResult<()>;
        }
    }

    not_supported! {
        fn expire_block_gc(&self, timeout: u64) -> RpcResult<()>;
        fn generate_block_with_blame_info(&self, num_txs: usize, block_size_limit: usize, blame_info: BlameInfo) -> RpcResult<H256>;
        fn generate_block_with_fake_txs(&self, raw_txs_without_data: Bytes, adaptive: Option<bool>, tx_data_len: Option<usize>) -> RpcResult<H256>;
        fn generate_custom_block(&self, parent_hash: H256, referee: Vec<H256>, raw_txs: Bytes, adaptive: Option<bool>) -> RpcResult<H256>;
        fn generate_fixed_block(&self, parent_hash: H256, referee: Vec<H256>, num_txs: usize, adaptive: bool, difficulty: Option<u64>) -> RpcResult<H256>;
        fn generate_one_block_with_direct_txgen(&self, num_txs: usize, block_size_limit: usize, num_txs_simple: usize, num_txs_erc20: usize) -> RpcResult<H256>;
        fn generate_block_with_nonce_and_timestamp(&self, parent: H256, referees: Vec<H256>, raw: Bytes, nonce: U256, timestamp: u64, adaptive: bool) -> RpcResult<H256>;
        fn generate_one_block(&self, num_txs: usize, block_size_limit: usize) -> RpcResult<H256>;
        fn generate_empty_blocks(&self, num_blocks: usize) -> RpcResult<Vec<H256>>;
        fn get_pivot_chain_and_weight(&self, height_range: Option<(u64, u64)>) -> RpcResult<Vec<(H256, U256)>>;
        fn get_executed_info(&self, block_hash: H256) -> RpcResult<(H256, H256)> ;
        fn send_usable_genesis_accounts(&self, account_start_index: usize) -> RpcResult<Bytes>;
        fn get_block_status(&self, block_hash: H256) -> RpcResult<(u8, bool)>;
        fn set_db_crash(&self, crash_probability: f64, crash_exit_code: i32) -> RpcResult<()>;
    }
}

pub struct DebugRpcImpl {
    common: Arc<CommonImpl>,
    rpc_impl: Arc<RpcImpl>,
}

impl DebugRpcImpl {
    pub fn new(common: Arc<CommonImpl>, rpc_impl: Arc<RpcImpl>) -> Self {
        DebugRpcImpl { common, rpc_impl }
    }
}

impl LocalRpc for DebugRpcImpl {
    delegate! {
        to self.common {
            fn clear_tx_pool(&self) -> RpcResult<()>;
            fn net_node(&self, id: NodeId) -> RpcResult<Option<(String, Node)>>;
            fn net_disconnect_node(&self, id: NodeId, op: Option<UpdateNodeOperation>) -> RpcResult<bool>;
            fn net_sessions(&self, node_id: Option<NodeId>) -> RpcResult<Vec<SessionDetails>>;
            fn net_throttling(&self) -> RpcResult<throttling::Service>;
            fn tx_inspect(&self, hash: H256) -> RpcResult<BTreeMap<String, String>>;
            fn txpool_content(&self) -> RpcResult<BTreeMap<String, BTreeMap<String, BTreeMap<usize, Vec<RpcTransaction>>>>>;
            fn txs_from_pool(&self) -> RpcResult<Vec<RpcTransaction>>;
            fn txpool_inspect(&self) -> RpcResult<BTreeMap<String, BTreeMap<String, BTreeMap<usize, Vec<String>>>>>;
            fn txpool_status(&self) -> RpcResult<BTreeMap<String, usize>>;
            fn accounts(&self) -> RpcResult<Vec<H160>>;
            fn new_account(&self, password: String) -> RpcResult<H160>;
            fn unlock_account(&self, address: H160, password: String, duration: Option<U128>) -> RpcResult<bool>;
            fn lock_account(&self, address: H160) -> RpcResult<bool>;
            fn sign(&self, data: Bytes, address: H160, password: Option<String>) -> RpcResult<H520>;
        }

        to self.rpc_impl {
            fn send_transaction(&self, tx: SendTxRequest, password: Option<String>) -> BoxFuture<H256>;
        }
    }

    not_supported! {
        fn current_sync_phase(&self) -> RpcResult<String>;
        fn consensus_graph_state(&self) -> RpcResult<ConsensusGraphStates>;
        fn sync_graph_state(&self) -> RpcResult<SyncGraphStates>;
    }
}<|MERGE_RESOLUTION|>--- conflicted
+++ resolved
@@ -77,18 +77,10 @@
         let light = self.light.clone();
 
         let fut = async move {
-<<<<<<< HEAD
-            let account = light
-                .get_account(epoch, address)
-                .await
-                .map_err(|e| e.to_string()) // TODO(thegaram): return meaningful error
-                .map_err(RpcError::invalid_params)?;
-=======
             let account = invalid_params_check(
                 "address",
                 light.get_account(epoch, address).await,
             )?;
->>>>>>> 0faf806e
 
             Ok(RpcAccount::new(account.unwrap_or(
                 account_result_to_rpc_result(
@@ -120,18 +112,10 @@
         let light = self.light.clone();
 
         let fut = async move {
-<<<<<<< HEAD
-            let account = light
-                .get_account(epoch, address)
-                .await
-                .map_err(|e| e.to_string()) // TODO(thegaram): return meaningful error
-                .map_err(RpcError::invalid_params)?;
-=======
             let account = invalid_params_check(
                 "address",
                 light.get_account(epoch, address).await,
             )?;
->>>>>>> 0faf806e
 
             Ok(account
                 .map(|account| account.balance.into())
@@ -156,18 +140,10 @@
         let light = self.light.clone();
 
         let fut = async move {
-<<<<<<< HEAD
-            let account = light
-                .get_account(epoch, address)
-                .await
-                .map_err(|e| e.to_string()) // TODO(thegaram): return meaningful error
-                .map_err(RpcError::invalid_params)?;
-=======
             let account = invalid_params_check(
                 "address",
                 light.get_account(epoch, address).await,
             )?;
->>>>>>> 0faf806e
 
             Ok(account.map(|account| account.admin.into()))
         };
@@ -190,18 +166,10 @@
         let light = self.light.clone();
 
         let fut = async move {
-<<<<<<< HEAD
-            let account = light
-                .get_account(epoch, address)
-                .await
-                .map_err(|e| e.to_string()) // TODO(thegaram): return meaningful error
-                .map_err(RpcError::invalid_params)?;
-=======
             let account = invalid_params_check(
                 "address",
                 light.get_account(epoch, address).await,
             )?;
->>>>>>> 0faf806e
 
             Ok(RpcSponsorInfo::new(
                 account.map_or(Default::default(), |acc| acc.sponsor_info),
@@ -226,18 +194,10 @@
         let light = self.light.clone();
 
         let fut = async move {
-<<<<<<< HEAD
-            let account = light
-                .get_account(epoch, address)
-                .await
-                .map_err(|e| e.to_string()) // TODO(thegaram): return meaningful error
-                .map_err(RpcError::invalid_params)?;
-=======
             let account = invalid_params_check(
                 "address",
                 light.get_account(epoch, address).await,
             )?;
->>>>>>> 0faf806e
 
             Ok(account
                 .map(|account| account.staking_balance.into())
@@ -262,18 +222,10 @@
         let light = self.light.clone();
 
         let fut = async move {
-<<<<<<< HEAD
-            let account = light
-                .get_account(epoch, address)
-                .await
-                .map_err(|e| e.to_string()) // TODO(thegaram): return meaningful error
-                .map_err(RpcError::invalid_params)?;
-=======
             let account = invalid_params_check(
                 "address",
                 light.get_account(epoch, address).await,
             )?;
->>>>>>> 0faf806e
 
             Ok(account
                 .map(|account| account.collateral_for_storage.into())
@@ -306,15 +258,6 @@
         let light = self.light.clone();
 
         let fut = async move {
-<<<<<<< HEAD
-            light
-                .get_code(epoch, address)
-                .await
-                .map(|code| code.unwrap_or_default())
-                .map(Bytes::new)
-                .map_err(|e| e.to_string()) // TODO(thegaram): return meaningful error
-                .map_err(RpcError::invalid_params)
-=======
             // FIMXE:
             //  We should get rid of the invalid_params_check when the
             //  error conversion is done within the light service methods.
@@ -326,7 +269,6 @@
                 )?
                 .unwrap_or_default(),
             ))
->>>>>>> 0faf806e
         };
 
         Box::new(fut.boxed().compat())
@@ -453,10 +395,8 @@
 
     #[allow(unused_variables)]
     fn storage_root(
-<<<<<<< HEAD
-        &self, address: RpcH160, epoch_num: Option<EpochNumber>,
-    ) -> BoxFuture<Option<RpcStorageRoot>> {
-        let address: H160 = address.into();
+        &self, address: H160, epoch_num: Option<EpochNumber>,
+    ) -> RpcBoxFuture<Option<RpcStorageRoot>> {
         let epoch_num = epoch_num.unwrap_or(EpochNumber::LatestState);
 
         info!(
@@ -468,22 +408,15 @@
         let light = self.light.clone();
 
         let fut = async move {
-            let root = light
-                .get_storage_root(epoch_num.into(), address)
-                .await
-                .map_err(|e| e.to_string()) // TODO(thegaram): return meaningful error
-                .map_err(RpcError::invalid_params)?;
+            let root = invalid_params_check(
+                "address",
+                light.get_storage_root(epoch_num.into(), address).await,
+            )?;
 
             Ok(root.map(RpcStorageRoot::from_primitive))
         };
 
         Box::new(fut.boxed().compat())
-=======
-        &self, address: H160, epoch_num: Option<EpochNumber>,
-    ) -> RpcResult<Option<RpcStorageRoot>> {
-        // TODO(thegaram)
-        Err(error_codes::unimplemented(None))
->>>>>>> 0faf806e
     }
 
     fn storage_at(
@@ -614,23 +547,13 @@
             fn collateral_for_storage(&self, address: H160, num: Option<EpochNumber>) -> BoxFuture<U256>;
             fn estimate_gas_and_collateral(&self, request: CallRequest, epoch_num: Option<EpochNumber>) -> RpcResult<EstimateGasAndCollateralResponse>;
             fn get_logs(&self, filter: RpcFilter) -> BoxFuture<Vec<RpcLog>>;
-<<<<<<< HEAD
-            fn send_raw_transaction(&self, raw: Bytes) -> RpcResult<RpcH256>;
-            fn sponsor_info(&self, address: RpcH160, num: Option<EpochNumber>) -> BoxFuture<RpcSponsorInfo>;
-            fn staking_balance(&self, address: RpcH160, num: Option<EpochNumber>) -> BoxFuture<RpcU256>;
-            fn storage_at(&self, addr: RpcH160, pos: RpcH256, epoch_number: Option<EpochNumber>) -> BoxFuture<Option<RpcH256>>;
-            fn storage_root(&self, address: RpcH160, epoch_num: Option<EpochNumber>) -> BoxFuture<Option<RpcStorageRoot>>;
-            fn transaction_by_hash(&self, hash: RpcH256) -> BoxFuture<Option<RpcTransaction>>;
-            fn transaction_receipt(&self, tx_hash: RpcH256) -> BoxFuture<Option<RpcReceipt>>;
-=======
             fn send_raw_transaction(&self, raw: Bytes) -> RpcResult<H256>;
             fn sponsor_info(&self, address: H160, num: Option<EpochNumber>) -> BoxFuture<RpcSponsorInfo>;
             fn staking_balance(&self, address: H160, num: Option<EpochNumber>) -> BoxFuture<U256>;
             fn storage_at(&self, addr: H160, pos: H256, epoch_number: Option<EpochNumber>) -> BoxFuture<Option<H256>>;
-            fn storage_root(&self, address: H160, epoch_num: Option<EpochNumber>) -> RpcResult<Option<RpcStorageRoot>>;
+            fn storage_root(&self, address: H160, epoch_num: Option<EpochNumber>) -> BoxFuture<Option<RpcStorageRoot>>;
             fn transaction_by_hash(&self, hash: H256) -> BoxFuture<Option<RpcTransaction>>;
             fn transaction_receipt(&self, tx_hash: H256) -> BoxFuture<Option<RpcReceipt>>;
->>>>>>> 0faf806e
         }
     }
 
