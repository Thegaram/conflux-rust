--- conflicted
+++ resolved
@@ -1,13 +1,10 @@
 # 1.1.2
 
 ## Improvements
-<<<<<<< HEAD
 
-- Add new fields `latestCheckpoint`, `latestConfirmed`, and `latestState` in `cfx_getStatus`.
-=======
 - Add parameters to independently configure the garbage collection time of different kinds of data (like receipts, 
   transaction, block traces, e.t.c.).
->>>>>>> 68e0be52
+- Add new fields `latestCheckpoint`, `latestConfirmed`, and `latestState` in `cfx_getStatus`.
 
 # 1.1.1
 
