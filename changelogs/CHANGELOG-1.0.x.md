--- conflicted
+++ resolved
@@ -1,8 +1,3 @@
-<<<<<<< HEAD
-# 1.0.2
-
-## Bug Fixes
-=======
 # 1.0.3
 
 ## Improvements
@@ -15,7 +10,6 @@
 
 ## Bug Fixes
 
->>>>>>> aa36465a
 - Fix bugs in whitelist removal at contract removal.
 
 # 1.0.1
