--- conflicted
+++ resolved
@@ -446,13 +446,7 @@
         if epoch is None:
             return self.node.cfx_getSupplyInfo()
         else:
-<<<<<<< HEAD
             return self.node.cfx_getSupplyInfo(epoch)
-=======
-            return self.node.cfx_getSupplyInfo(epoch)
-
-    def get_block_count(self):
-        return self.node.getblockcount()
 
     def get_account(self, addr: str, epoch: str = None):
         addr = hex_to_b32_address(addr)
@@ -470,5 +464,4 @@
         challenge = random.randint(0, 2**32-1)
         signature = self.node.getnodeid(list(int_to_bytes(challenge)))
         node_id, _, _ = convert_to_nodeid(signature, challenge)
-        return node_id
->>>>>>> 67e78764
+        return node_id