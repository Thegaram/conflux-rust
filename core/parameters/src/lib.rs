--- conflicted
+++ resolved
@@ -40,14 +40,9 @@
 
     pub const ONE_GDRIP_IN_DRIP: u64 = 1_000_000_000;
 
-<<<<<<< HEAD
     pub const PHASE2_HEIGHT: u64 = 4_990_000;
-=======
-    /// About 2020.12.11-15:30 for both the height and the block number.
-    pub const PHASE2_HEIGHT: u64 = 3_645_000;
     pub const BN128_ENABLE_NUMBER: u64 = 7_590_000;
 
->>>>>>> e099858e
     pub const PHASE2_HEADER_CUSTOM_FIRST_ELEMENT: [u8; 1] = [1];
 }
 
