// Copyright 2020 Conflux Foundation. All rights reserved.
// Conflux is free software and distributed under GNU General Public License.
// See http://www.gnu.org/licenses/

#[macro_use]
extern crate lazy_static;

pub mod internal_contract_addresses;

pub mod consensus {
    pub const DEFERRED_STATE_EPOCH_COUNT: u64 = 5;
    pub const EPOCH_SET_PERSISTENCE_DELAY: u64 = 100;

    pub const ADAPTIVE_WEIGHT_DEFAULT_BETA: u64 = 1000;
    pub const HEAVY_BLOCK_DEFAULT_DIFFICULTY_RATIO: u64 = 250;
    pub const TIMER_CHAIN_BLOCK_DEFAULT_DIFFICULTY_RATIO: u64 = 180;
    pub const TIMER_CHAIN_DEFAULT_BETA: u64 = 240;
    // The number of epochs per era. Each era is a potential checkpoint
    // position. The parent_edge checking and adaptive checking are defined
    // relative to the era start blocks.
    pub const ERA_DEFAULT_EPOCH_COUNT: u64 = 20000;

    // At Conflux MainNet Launch there are approximately 2 blocks per epoch,
    // with 1k TPS, and 2 blocks per second, a DeltaMPT contains data for
    // around 2 million transaction.
    pub const SNAPSHOT_EPOCHS_CAPACITY: u32 = 2000;

    pub const NULL: usize = !0;
    pub const NULLU64: u64 = !0;

    pub const MAX_BLAME_RATIO_FOR_TRUST: f64 = 0.4;

    pub const TRANSACTION_DEFAULT_EPOCH_BOUND: u64 = 100000;

    pub const GENESIS_GAS_LIMIT: u64 = 30_000_000;

    pub const ONE_CFX_IN_DRIP: u64 = 1_000_000_000_000_000_000;

    pub const ONE_UCFX_IN_DRIP: u64 = 1_000_000_000_000;

    pub const ONE_GDRIP_IN_DRIP: u64 = 1_000_000_000;

<<<<<<< HEAD
    pub const PHASE2_HEIGHT: u64 = 4_990_000;
    pub const BN128_ENABLE_NUMBER: u64 = 5_940_000;

    pub const PHASE2_HEADER_CUSTOM_FIRST_ELEMENT: [u8; 1] = [1];
=======
    /// About 2020.12.11-15:30 for both the height and the block number.
    pub const TANZANITE_HEIGHT: u64 = 3_615_000;
    pub const BN128_ENABLE_NUMBER: u64 = 7_600_000;

    pub const TANZANITE_HEADER_CUSTOM_FIRST_ELEMENT: [u8; 1] = [1];
>>>>>>> 67e78764
}

pub mod consensus_internal {
    /// `REWARD_EPOCH_COUNT` needs to be larger than
    /// `ANTICONE_PENALTY_UPPER_EPOCH_COUNT`. If we cannot cache receipts of
    /// recent `REWARD_EPOCH_COUNT` epochs, the receipts will be loaded from
    /// db, which may lead to performance downgrade
    pub const REWARD_EPOCH_COUNT: u64 = 12;
    pub const ANTICONE_PENALTY_UPPER_EPOCH_COUNT: u64 = 10;
    pub const ANTICONE_PENALTY_RATIO: u64 = 100;
    /// The maximum number of blocks to be executed in each epoch
    pub const EPOCH_EXECUTED_BLOCK_BOUND: usize = 200;
    // The initial base mining reward in uCFX.
    pub const INITIAL_BASE_MINING_REWARD_IN_UCFX: u64 = 7_000_000;
    // The average number of blocks mined per quarter.
    pub const MINED_BLOCK_COUNT_PER_QUARTER: u64 = 15_768_000;

<<<<<<< HEAD
    pub const MINING_REWARD_PHASE2_IN_UCFX: u64 = 2_000_000;
=======
    pub const MINING_REWARD_TANZANITE_IN_UCFX: u64 = 2_000_000;
>>>>>>> 67e78764
    pub const GENESIS_TOKEN_COUNT_IN_CFX: u64 = 5_000_000_000;
    pub const TWO_YEAR_UNLOCK_TOKEN_COUNT_IN_CFX: u64 = 800_000_000;

    // How many quarters that the mining reward keep decaying.
    pub const MINING_REWARD_DECAY_PERIOD_IN_QUARTER: usize = 32;

    /// This is the cap of the size of the anticone barrier. If we have more
    /// than this number we will use the brute_force O(n) algorithm instead.
    pub const ANTICONE_BARRIER_CAP: usize = 100;
    /// Here is the delay for us to recycle those orphaned blocks in the
    /// boundary of eras and large epochs.
    pub const RECYCLE_TRANSACTION_DELAY: u64 = 20;
    /// This is the cap of the size of `blockset_in_own_view_of_epoch`. If we
    /// have more than this number, we will not store it in memory
    pub const BLOCKSET_IN_OWN_VIEW_OF_EPOCH_CAP: u64 = 1000;

    /// This is the minimum risk that the confirmation meter tries to maintain.
    pub const CONFIRMATION_METER_MIN_MAINTAINED_RISK: f64 = 0.00000001;
    /// The maximum number of epochs that the confirmation meter tries to
    /// maintain internally.
    pub const CONFIRMATION_METER_MAX_NUM_MAINTAINED_RISK: usize = 100;
    /// The minimum timer diff value for the adaptive test in confirmation meter
    /// to consider
    pub const CONFIRMATION_METER_ADAPTIVE_TEST_TIMER_DIFF: u64 = 140;
    /// The batch step in the confirmation meter to do the adaptive test
    pub const CONFIRMATION_METER_PSI: u64 = 30;
    /// The maximum value of adaptive block generation risk that a confirmation
    /// meter is going to consider safe to assume no adaptive blocks in the
    /// near future.
    pub const CONFIRMATION_METER_MAXIMUM_ADAPTIVE_RISK: f64 = 0.0000001;
    /// This controls how often the confirmation meter updates. The default is
    /// to update the meter every 20 blocks. Note that confirmation meter
    /// update is CPU intensive if the tree graph is in a unstable state.
    pub const CONFIRMATION_METER_UPDATE_FREQUENCY: usize = 20;
}

pub mod rpc {
    pub const GAS_PRICE_BLOCK_SAMPLE_SIZE: usize = 100;
    pub const GAS_PRICE_TRANSACTION_SAMPLE_SIZE: usize = 10000;
    pub const TRANSACTION_COUNT_PER_BLOCK_WATER_LINE_LOW: usize = 100;
    pub const TRANSACTION_COUNT_PER_BLOCK_WATER_LINE_MEDIUM: usize = 600;
}

pub mod sync {
    use std::time::Duration;

    /// The threshold controlling whether a node is in catch-up mode.
    /// A node is in catch-up mode if its local best epoch number is
    /// CATCH_UP_EPOCH_LAG_THRESHOLD behind the median of the epoch
    /// numbers of peers.
    pub const CATCH_UP_EPOCH_LAG_THRESHOLD: u64 = 20;
    /// This threshold controlling whether a node should request missing
    /// terminals from peers when the node is in catch-up mode.
    pub const REQUEST_TERMINAL_EPOCH_LAG_THRESHOLD: u64 = 40;

    /// The max number of headers that are to be sent for header
    /// block request.
    pub const MAX_HEADERS_TO_SEND: u64 = 512;
    /// The max number of blocks that are to be sent for compact block request.
    pub const MAX_BLOCKS_TO_SEND: u64 = 128;
    /// The max number of epochs whose hashes are to be responded
    /// for request GetBlockHashesByEpoch
    pub const MAX_EPOCHS_TO_SEND: u64 = 128;
    pub const MAX_PACKET_SIZE: usize = 15 * 1024 * 1024 + 512 * 1024; // 15.5 MB

    /// The threshold controlling whether we should query local_block_info in
    /// disk when requesting block header or block. If the difference
    /// between height of the block and current best height is less than
    /// LOCAL_BLOCK_INFO_QUERY_THRESHOLD, we can request block directly through
    /// network, otherwise we should check disk first.
    pub const LOCAL_BLOCK_INFO_QUERY_THRESHOLD: u64 = 5;

    /// Measured block propagation delay in *seconds*. This will determine the
    /// conservative window when we measure confirmation risk internally in
    /// the consensus layer.
    pub const BLOCK_PROPAGATION_DELAY: u64 = 10;

    lazy_static! {
        // The waiting time duration that will be accumulated for resending a
        // timeout request.
        pub static ref REQUEST_START_WAITING_TIME: Duration =
            Duration::from_secs(1);

        // The waiting time duration before resending a request which failed
        // due to sending error.
        pub static ref FAILED_REQUEST_RESEND_WAIT: Duration =
            Duration::from_millis(50);
    }
    //const REQUEST_WAITING_TIME_BACKOFF: u32 = 2;
    pub const DEFAULT_CHUNK_SIZE: u64 = 256 * 1024;

    /// The batch size of old-era blocks garbage-collected from database for
    /// each BLOCK_CACHE_GC_TIMER timer trigger.
    /// Note that the average block removing rate should be greater than the
    /// block generation rate, otherwise `ConsensusInner.old_era_block_set`
    /// will keep growing.
    pub const OLD_ERA_BLOCK_GC_BATCH_SIZE: usize = 50;
}

pub mod pow {
    // This factor N controls the bound of each difficulty adjustment.
    // The new difficulty should be in the range of [(1-1/N)*D, (1+1/N)*D],
    // where D is the old difficulty.
    pub const DIFFICULTY_ADJUSTMENT_FACTOR: usize = 2;
    pub const DIFFICULTY_ADJUSTMENT_EPOCH_PERIOD: u64 = 5000;
    // Time unit is micro-second (usec)
    // We target two blocks per second. This strikes a good balance between the
    // growth of the metadata, the memory consumption of the consensus graph,
    // and the confirmation speed
    pub const TARGET_AVERAGE_BLOCK_GENERATION_PERIOD: u64 = 500000;
    pub const INITIAL_DIFFICULTY: u64 = 5_000_000;
}

pub mod block {
    use crate::consensus::GENESIS_GAS_LIMIT;

    // The maximum block size limit in bytes
    // Consider that the simple payment transaction consumes only 100 bytes per
    // second. This would allow us to have 2000 simple payment transactions
    // per block. With two blocks per second, we will have 4000TPS at the
    // peak with only simple payment, which is good enough for now.
    pub const MAX_BLOCK_SIZE_IN_BYTES: usize = 200 * 1024;
    // The maximum number of transactions to be packed in a block given
    // `MAX_BLOCK_SIZE_IN_BYTES`, assuming 50-byte transactions.
    pub const ESTIMATED_MAX_BLOCK_SIZE_IN_TRANSACTION_COUNT: usize = 4096;
    // The maximum number of referees allowed for each block
    pub const REFEREE_DEFAULT_BOUND: usize = 200;
    // The maximal length of custom data in block header
    pub const HEADER_CUSTOM_LENGTH_BOUND: usize = 64;
    // If a new block is more than valid_time_drift ahead of the current system
    // timestamp, it will be discarded (but may get received again) and the
    // peer will be disconnected.
    pub const VALID_TIME_DRIFT: u64 = 10 * 60;
    // A new block has to be less than this drift to send to the consensus
    // graph. Otherwise, it will be queued at the synchronization layer.
    pub const ACCEPTABLE_TIME_DRIFT: u64 = 5 * 60;
    // FIXME: a block generator parameter only. We should remove this later
    pub const MAX_TRANSACTION_COUNT_PER_BLOCK: usize = 20000;
    pub const DEFAULT_TARGET_BLOCK_GAS_LIMIT: u64 = GENESIS_GAS_LIMIT;
}

pub mod staking {
    use super::pow::TARGET_AVERAGE_BLOCK_GENERATION_PERIOD;
    use crate::consensus::ONE_CFX_IN_DRIP;
    use cfx_types::U256;

    /// This is the number of blocks per second.
    pub const BLOCKS_PER_SECOND: u64 =
        1000000 / TARGET_AVERAGE_BLOCK_GENERATION_PERIOD;
    /// This is the number of blocks per day.
    pub const BLOCKS_PER_DAY: u64 = BLOCKS_PER_SECOND * 60 * 60 * 24;
    /// This is the number of blocks per year.
    pub const BLOCKS_PER_YEAR: u64 = BLOCKS_PER_DAY * 365;

    /// This is the storage collateral units for each KiB of code, amount in
    /// COLLATERAL_UNITs. Code collateral is calculated by each whole KiB
    /// rounding upwards.
    pub const CODE_COLLATERAL_UNITS_PER_KI_BYTES: u64 = 512;
    /// This is the storage collateral units to deposit for one key/value pair
    /// in storage. 1 CFX for 16 key value entries.
    pub const COLLATERAL_UNITS_PER_STORAGE_KEY: u64 = 64;

    lazy_static! {
        /// This is the unit of storage collateral to deposit
        pub static ref DRIPS_PER_STORAGE_COLLATERAL_UNIT: U256 =
            (ONE_CFX_IN_DRIP / 1024).into();
        /// The collaterals in drips for one key/value pair in storage.
        pub static ref COLLATERAL_DRIPS_PER_STORAGE_KEY: U256 =
            *DRIPS_PER_STORAGE_COLLATERAL_UNIT
            * COLLATERAL_UNITS_PER_STORAGE_KEY;
        /// This is the scale factor for accumulated interest rate:
        /// `BLOCKS_PER_YEAR * 2 ^ 80`.
        /// The actual accumulate interest rate stored will be
        /// `accumulate_interest_rate / INTEREST_RATE_SCALE`.
        pub static ref ACCUMULATED_INTEREST_RATE_SCALE: U256 =
            U256::from(BLOCKS_PER_YEAR) << 80;
        /// The initial annual interest is 4%, which means the initial interest
        /// rate per block will be
        /// `4% / BLOCKS_PER_YEAR`. We will multiply it with scale factor and
        /// store it as an integer.
        /// This is the scale factor of initial interest rate per block.
        pub static ref INTEREST_RATE_PER_BLOCK_SCALE: U256 =
            U256::from(BLOCKS_PER_YEAR * 1000000);
        /// This is the initial interest rate per block with scale:
        /// `4% / BLOCKS_PER_YEAR * INTEREST_RATE_PER_BLOCK_SCALE`.
        pub static ref INITIAL_INTEREST_RATE_PER_BLOCK: U256 =
            U256::from(40000);
        /// This is the service charge rate for withdraw,
        /// `SERVICE_CHARGE_RATE /
        /// SERVICE_CHARGE_RATE_SCALE = 0.05%`
        pub static ref SERVICE_CHARGE_RATE: U256 = U256::from(5);
        pub static ref SERVICE_CHARGE_RATE_SCALE: U256 = U256::from(10000);
    }

    pub fn code_collateral_units(len: usize) -> u64 {
        (len as u64 + 1023) / 1024 * CODE_COLLATERAL_UNITS_PER_KI_BYTES
    }
}

pub mod light {
    use std::time::Duration;

    lazy_static! {
        /// Frequency of re-triggering sync.
        pub static ref SYNC_PERIOD: Duration = Duration::from_secs(1);

        /// Frequency of checking request timeouts.
        pub static ref CLEANUP_PERIOD: Duration = Duration::from_secs(1);

        /// Frequency of sending StatusPing message to peers.
        pub static ref HEARTBEAT_PERIOD: Duration = Duration::from_secs(30);

        /// Request timeouts.
        pub static ref EPOCH_REQUEST_TIMEOUT: Duration = Duration::from_secs(2);
        pub static ref HEADER_REQUEST_TIMEOUT: Duration = Duration::from_secs(2);
        pub static ref WITNESS_REQUEST_TIMEOUT: Duration = Duration::from_secs(2);
        pub static ref BLOOM_REQUEST_TIMEOUT: Duration = Duration::from_secs(2);
        pub static ref RECEIPT_REQUEST_TIMEOUT: Duration = Duration::from_secs(2);
        pub static ref BLOCK_TX_REQUEST_TIMEOUT: Duration = Duration::from_secs(2);
        pub static ref STATE_ROOT_REQUEST_TIMEOUT: Duration = Duration::from_secs(2);
        pub static ref STATE_ENTRY_REQUEST_TIMEOUT: Duration = Duration::from_secs(2);
        pub static ref TX_REQUEST_TIMEOUT: Duration = Duration::from_secs(2);
        pub static ref TX_INFO_REQUEST_TIMEOUT: Duration = Duration::from_secs(2);
        pub static ref STORAGE_ROOT_REQUEST_TIMEOUT: Duration = Duration::from_secs(2);

        /// Maximum time period we wait for a response for an on-demand query.
        /// After this timeout has been reached, we try another peer or give up.
        pub static ref MAX_POLL_TIME: Duration = Duration::from_secs(4);

        /// Items not accessed for this amount of time are removed from the cache.
        pub static ref CACHE_TIMEOUT: Duration = Duration::from_secs(5 * 60);
    }

    /// The threshold controlling whether a node is in catch-up mode.
    /// A node is in catch-up mode if its local best epoch number is
    /// `CATCH_UP_EPOCH_LAG_THRESHOLD` behind the median of the epoch
    /// numbers of peers.
    pub const CATCH_UP_EPOCH_LAG_THRESHOLD: u64 = 3;

    /// (Maximum) number of items requested in a single request.
    pub const EPOCH_REQUEST_BATCH_SIZE: usize = 100;
    pub const HEADER_REQUEST_BATCH_SIZE: usize = 30;
    pub const BLOOM_REQUEST_BATCH_SIZE: usize = 30;
    pub const WITNESS_REQUEST_BATCH_SIZE: usize = 50;
    pub const RECEIPT_REQUEST_BATCH_SIZE: usize = 30;
    pub const BLOCK_TX_REQUEST_BATCH_SIZE: usize = 30;
    pub const STATE_ROOT_REQUEST_BATCH_SIZE: usize = 30;
    pub const STATE_ENTRY_REQUEST_BATCH_SIZE: usize = 30;
    pub const TX_REQUEST_BATCH_SIZE: usize = 30;
    pub const TX_INFO_REQUEST_BATCH_SIZE: usize = 30;
    pub const STORAGE_ROOT_REQUEST_BATCH_SIZE: usize = 30;

    /// Maximum number of in-flight items at any given time.
    /// If we reach this limit, we will not request any more.
    pub const MAX_HEADERS_IN_FLIGHT: usize = 1000;
    pub const MAX_WITNESSES_IN_FLIGHT: usize = 500;
    pub const MAX_BLOOMS_IN_FLIGHT: usize = 500;
    pub const MAX_RECEIPTS_IN_FLIGHT: usize = 100;
    pub const MAX_BLOCK_TXS_IN_FLIGHT: usize = 100;
    pub const MAX_STATE_ROOTS_IN_FLIGHT: usize = 100;
    pub const MAX_STATE_ENTRIES_IN_FLIGHT: usize = 100;
    pub const MAX_TXS_IN_FLIGHT: usize = 100;
    pub const MAX_TX_INFOS_IN_FLIGHT: usize = 100;
    pub const MAX_STORAGE_ROOTS_IN_FLIGHT: usize = 100;

    /// Maximum number of in-flight epoch requests at any given time.
    /// Similar to `MAX_HEADERS_IN_FLIGHT`. However, it is hard to match
    /// hash responses to epoch requests, so we count the requests instead.
    pub const MAX_PARALLEL_EPOCH_REQUESTS: usize = 10;

    /// Number of epochs to request in one round (in possibly multiple batches).
    pub const NUM_EPOCHS_TO_REQUEST: usize = 200;

    /// Minimum number of missing items in the sync pipeline.
    /// If we have fewer, we will try to request some more.
    pub const NUM_WAITING_HEADERS_THRESHOLD: usize = 1000;

    /// Max number of epochs/headers/txs to send to a light peer in a response.
    pub const MAX_EPOCHS_TO_SEND: usize = 128;
    pub const MAX_HEADERS_TO_SEND: usize = 512;
    pub const MAX_TXS_TO_SEND: usize = 1024;
    pub const MAX_WITNESSES_TO_SEND: usize = 100;
    pub const MAX_ITEMS_TO_SEND: usize = 50;

    /// During syncing, we might transiently have enough malicious blaming
    /// blocks to consider a correct header incorrect. For this reason, we
    /// first wait for enough header to accumulate before checking blaming.
    /// TODO(thegaram): review value and expose this as a parameter
    pub const BLAME_CHECK_OFFSET: u64 = 20;

    /// During log filtering, we stream a set of items (blooms, receipts, txs)
    /// to match against. To make the process faster, we need to make sure that
    /// there's always plenty of items in flight. This way, we can reduce idle
    /// time when we're waiting to receive an item.
    pub const LOG_FILTERING_LOOKAHEAD: usize = 100;

    // Number of blocks to sample for cfx_gasPrice.
    pub const GAS_PRICE_BLOCK_SAMPLE_SIZE: usize = 30;

    // Maximum number of transactions to sample for cfx_gasPrice.
    pub const GAS_PRICE_TRANSACTION_SAMPLE_SIZE: usize = 1000;

    pub const TRANSACTION_COUNT_PER_BLOCK_WATER_LINE_LOW: usize = 100;
    pub const TRANSACTION_COUNT_PER_BLOCK_WATER_LINE_MEDIUM: usize = 600;

    // Number of blocks we retrieve in parallel for the gas price sample.
    pub const GAS_PRICE_BATCH_SIZE: usize = 30;
}

pub const WORKER_COMPUTATION_PARALLELISM: usize = 8;<|MERGE_RESOLUTION|>--- conflicted
+++ resolved
@@ -40,18 +40,10 @@
 
     pub const ONE_GDRIP_IN_DRIP: u64 = 1_000_000_000;
 
-<<<<<<< HEAD
-    pub const PHASE2_HEIGHT: u64 = 4_990_000;
+    pub const TANZANITE_HEIGHT: u64 = 4_990_000;
     pub const BN128_ENABLE_NUMBER: u64 = 5_940_000;
 
-    pub const PHASE2_HEADER_CUSTOM_FIRST_ELEMENT: [u8; 1] = [1];
-=======
-    /// About 2020.12.11-15:30 for both the height and the block number.
-    pub const TANZANITE_HEIGHT: u64 = 3_615_000;
-    pub const BN128_ENABLE_NUMBER: u64 = 7_600_000;
-
     pub const TANZANITE_HEADER_CUSTOM_FIRST_ELEMENT: [u8; 1] = [1];
->>>>>>> 67e78764
 }
 
 pub mod consensus_internal {
@@ -69,11 +61,7 @@
     // The average number of blocks mined per quarter.
     pub const MINED_BLOCK_COUNT_PER_QUARTER: u64 = 15_768_000;
 
-<<<<<<< HEAD
-    pub const MINING_REWARD_PHASE2_IN_UCFX: u64 = 2_000_000;
-=======
     pub const MINING_REWARD_TANZANITE_IN_UCFX: u64 = 2_000_000;
->>>>>>> 67e78764
     pub const GENESIS_TOKEN_COUNT_IN_CFX: u64 = 5_000_000_000;
     pub const TWO_YEAR_UNLOCK_TOKEN_COUNT_IN_CFX: u64 = 800_000_000;
 
