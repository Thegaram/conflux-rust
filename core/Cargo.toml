[package]
description = "Conflux core library"
homepage = "http://www.conflux-chain.org"
license = "GPL-3.0"
name = "cfxcore"
version = "0.1.1"
edition = "2018"

[dependencies]
grpcio = { version = "=0.5.0-alpha.4", default-features = false }
num-derive = { version = "0.2.5", default-features = false }
num-traits = { version = "0.2.8", default-features = false }
futures = "0.3.0"
anyhow = "1.0"
bit-set = "0.4"
bn = { git = "https://github.com/paritytech/bn", default-features = false }
byteorder = "1.0"
cfx-stratum = { path = "../blockgen/stratum" }
cfx-types = { path = "../cfx_types" }
cfx-bytes = { path = "../cfx_bytes" }
io = { path = "../util/io" }
log = "0.4"
rlp = "0.4.0"
rlp_derive = { git = "https://github.com/Conflux-Chain/conflux-parity-deps.git" }
clap = "2"
db = { path = "../db" }
elastic-array = "0.10"
ethkey = { path = "../accounts/ethkey" }
error-chain = { version = "0.12", default-features = false }
fallible-iterator = "0.2"
fs_extra = "1.1.0"
<<<<<<< HEAD
=======
futures = "0.3.3"
>>>>>>> 4e575ff8
heapsize = "0.4"
hibitset = { path = "../util/hibitset" }
keccak-hash = "0.3.0"
kvdb = "0.1.1"
kvdb-rocksdb = {path="../db/src/kvdb-rocksdb"}
link-cut-tree = { path = "../util/link-cut-tree" }
log-device = { path = "../util/log_device" }
log4rs = "0.9.0"
lru = "0.1.11"
lru_time_cache = "0.9.0"
malloc_size_of = {path = "../util/malloc_size_of"}
malloc_size_of_derive = {path = "../util/malloc_size_of_derive"}
memoffset = "0.5.1"
memory-cache = { git = "https://github.com/Conflux-Chain/conflux-parity-deps.git" }
metrics = { path = "../util/metrics" }
network = { path = "../network" }
num = "0.2"
parity-bytes = "0.1"
parity-crypto = "0.3.0"
parking_lot = "0.10"
primitives = { path = "../primitives", optional = true }
priority-send-queue = { path = "../util/priority-send-queue" }
rand = "0.7"
rand_chacha="0.2.1"
rand_xorshift="0.2.0"
rayon = "1.0"
rustc-hex = "1.0"
secret-store = { path = "../secret_store" }
serde = "1.0"
serde_derive = "1.0"
siphasher = "0.3"
slab = "0.4"
sqlite = "0.25"
sqlite3-sys = "0.12"
toml = "0.4"
strfmt = "0.1"
throttling = { path = "../util/throttling" }
serde_json = "1.0"
tokio = { version = "0.2", features = ["full"] }
termion = { version = "1.5.3", default-features = false }
mirai-annotations = { version = "1.4.0", default-features = false }
libra-canonical-serialization = { path = "src/alliance_tree_graph/bft/common/lcs" }
prometheus = { version = "0.7.0", default-features = false }
thiserror = "1.0"
async-trait = "0.1"
lazy_static = { version = "1.3.0", default-features = false }
libra-types = { path = "src/alliance_tree_graph/bft/types" }
libra-logger = { path = "src/alliance_tree_graph/bft/common/logger" }
libra-crypto = { path = "src/alliance_tree_graph/bft/crypto/crypto" }
schemadb = { path = "src/alliance_tree_graph/bft/storage/schemadb" }
libra-config = { path = "src/alliance_tree_graph/bft/config" }
libra-crypto-derive = { path = "src/alliance_tree_graph/bft/crypto/crypto-derive" }
libra-nibble = { path = "src/alliance_tree_graph/bft/common/nibble" }
libra-proptest-helpers = { path = "src/alliance_tree_graph/bft/common/proptest-helpers" }
libra-tools = { path = "src/alliance_tree_graph/bft/common/tools" }
libra-metrics = { path = "src/alliance_tree_graph/bft/common/metrics" }
channel = { path = "src/alliance_tree_graph/bft/common/channel" }
debug-interface = { path = "src/alliance_tree_graph/bft/common/debug-interface" }
futures-semaphore = { path = "src/alliance_tree_graph/bft/common/futures-semaphore" }
libra-prost-ext = { path = "src/alliance_tree_graph/bft/common/prost-ext" }
scratchpad = { path = "src/alliance_tree_graph/bft/storage/scratchpad" }
libra-state-view = { path="src/alliance_tree_graph/bft/storage/state-view" }
storage-proto = { path = "src/alliance_tree_graph/bft/storage/storage-proto" }
libradb = { path = "src/alliance_tree_graph/bft/storage/libradb" }
threadpool = "1.0"
unexpected = { git = "https://github.com/Conflux-Chain/conflux-parity-deps.git" }
zip = "*"
tokio-timer = "0.2.13"

[dev-dependencies]
criterion = "0.2"
primitives = { path = "../primitives", features = ["test_no_account_length_check"] }
tokio = { version = "0.2.11", features = ["time"] }

[features]
default = ["primitives"]
fuzzing = ["libra-crypto/fuzzing", "libra-types/fuzzing"]<|MERGE_RESOLUTION|>--- conflicted
+++ resolved
@@ -10,7 +10,7 @@
 grpcio = { version = "=0.5.0-alpha.4", default-features = false }
 num-derive = { version = "0.2.5", default-features = false }
 num-traits = { version = "0.2.8", default-features = false }
-futures = "0.3.0"
+futures = "0.3.3"
 anyhow = "1.0"
 bit-set = "0.4"
 bn = { git = "https://github.com/paritytech/bn", default-features = false }
@@ -29,10 +29,6 @@
 error-chain = { version = "0.12", default-features = false }
 fallible-iterator = "0.2"
 fs_extra = "1.1.0"
-<<<<<<< HEAD
-=======
-futures = "0.3.3"
->>>>>>> 4e575ff8
 heapsize = "0.4"
 hibitset = { path = "../util/hibitset" }
 keccak-hash = "0.3.0"
