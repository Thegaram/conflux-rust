--- conflicted
+++ resolved
@@ -23,11 +23,8 @@
     vm::{self, ActionParams, GasLeft},
 };
 use cfx_types::{Address, H256};
-<<<<<<< HEAD
+use primitives::BlockNumber;
 use solidity_abi::{ABIEncodable, EventIndexEncodable};
-=======
-use primitives::BlockNumber;
->>>>>>> b6aa0b35
 use std::sync::Arc;
 
 lazy_static! {
@@ -70,15 +67,10 @@
 
         let solidity_fn = func_table
             .get(&fn_sig)
-<<<<<<< HEAD
-            .filter(|&func| func.activate_at(context.env.number, context.spec))
+            .filter(|&func| func.is_active(context.spec))
             .ok_or(vm::Error::InternalContract(
                 "unsupported function".into(),
             ))?;
-=======
-            .filter(|&func| func.is_active(context.spec))
-            .ok_or(vm::Error::InternalContract("unsupported function"))?;
->>>>>>> b6aa0b35
 
         solidity_fn.execute(call_params, params, context, tracer)
     }
@@ -110,7 +102,7 @@
 }
 
 /// Native implementation of a solidity-interface function.
-pub trait SolidityEventTrait: Send + Sync + ActivateAtTrait {
+pub trait SolidityEventTrait: Send + Sync {
     type IndexedType: EventIndexEncodable;
     type NonIndexedType: ABIEncodable;
 
