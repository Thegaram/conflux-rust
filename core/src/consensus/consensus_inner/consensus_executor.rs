--- conflicted
+++ resolved
@@ -1753,12 +1753,5 @@
 }
 
 pub struct ConsensusExecutionConfiguration {
-<<<<<<< HEAD
-=======
-    /// Anticone penalty ratio for reward processing.
-    /// It should be less than `timer_chain_beta`.
-    pub anticone_penalty_ratio: u64,
-    pub base_reward_table_in_ucfx: Vec<u64>,
     pub executive_trace: bool,
->>>>>>> d8967543
 }