--- conflicted
+++ resolved
@@ -218,8 +218,6 @@
         self.executor.wait_for_result(best_state_block);
     }
 
-<<<<<<< HEAD
-=======
     /// Determine whether the next mined block should have adaptive weight or
     /// not
     pub fn check_mining_adaptive_block(
@@ -248,7 +246,6 @@
         )
     }
 
->>>>>>> fc9f1e8d
     /// Convert EpochNumber to height based on the current ConsensusGraph
     pub fn get_height_from_epoch_number(
         &self, epoch_number: EpochNumber,
