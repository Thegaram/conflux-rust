--- conflicted
+++ resolved
@@ -6,12 +6,9 @@
     executive::STORAGE_INTEREST_STAKING_CONTRACT_ADDRESS,
     parameters::staking::*,
     storage::{
-<<<<<<< HEAD
-        Error as StorageError, ErrorKind as StorageErrorKind, NodeMerkleProof,
-=======
         Error as StorageError, ErrorKind as StorageErrorKind, MptKeyValue,
->>>>>>> 0faf806e
-        StateProof, StateRootWithAuxInfo, StorageState, StorageStateTrait,
+        NodeMerkleProof, StateProof, StateRootWithAuxInfo, StorageState,
+        StorageStateTrait,
     },
 };
 use cfx_types::{Address, H256, U256};
