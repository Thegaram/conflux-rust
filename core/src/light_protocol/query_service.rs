--- conflicted
+++ resolved
@@ -242,19 +242,12 @@
 
     pub async fn get_account(
         &self, epoch: EpochNumber, address: H160,
-<<<<<<< HEAD
-    ) -> Result<Option<Account>, Error> {
-=======
     ) -> Result<Option<Account>, RpcError> {
->>>>>>> 0faf806e
         debug!("get_account epoch={:?} address={:?}", epoch, address);
 
         let epoch = self.get_height_from_epoch_number(epoch)?;
         let key = Self::account_key(&address);
-<<<<<<< HEAD
-
-        self.retrieve_state_entry(epoch, key).await
-=======
+
         match self.retrieve_state_entry_raw(epoch, key).await? {
             None => Ok(None),
             Some(rlp) => Ok(Some(account_result_to_rpc_result(
@@ -262,41 +255,16 @@
                 Account::new_from_rlp(address, &Rlp::new(&rlp)),
             )?)),
         }
->>>>>>> 0faf806e
     }
 
     pub async fn get_code(
         &self, epoch: EpochNumber, address: H160,
-<<<<<<< HEAD
-    ) -> Result<Option<Vec<u8>>, Error> {
-=======
     ) -> Result<Option<Vec<u8>>, RpcError> {
->>>>>>> 0faf806e
         debug!("get_code epoch={:?} address={:?}", epoch, address);
 
         let epoch = self.get_height_from_epoch_number(epoch)?;
         let key = Self::account_key(&address);
-<<<<<<< HEAD
-
-        let code_hash =
-            match self.retrieve_state_entry::<Account>(epoch, key).await {
-                Err(e) => return Err(e),
-                Ok(None) => return Ok(None),
-                Ok(Some(account)) => account.code_hash,
-            };
-
-        let key = Self::code_key(&address, &code_hash);
-
-        match self.retrieve_state_entry::<CodeInfo>(epoch, key).await {
-            Err(e) => Err(e),
-            Ok(None) => {
-                // this can only happen if the state corresponding to `epoch` is
-                // removed between the two queries
-                // TODO(thegaram): add state availability checks and return
-                // meaningful errors
-                error!("Account {:?} found but code {:?} does not exist (epoch={:?})",  address, code_hash, epoch);
-                Err(ErrorKind::InternalError.into())
-=======
+
         let code_hash = match self.retrieve_state_entry_raw(epoch, key).await {
             Err(e) => bail!(e),
             Ok(None) => return Ok(None),
@@ -310,12 +278,14 @@
         };
 
         let key = Self::code_key(&address, &code_hash);
+
         match self.retrieve_state_entry::<CodeInfo>(epoch, key).await? {
             None => {
-                // FIXME(thegaram): can this happen?
+                // this should not happen
+                // if the corresponding state becomes unavailable between the
+                // two requests, we will fail with timeout instead
                 error!("Account {:?} found but code {:?} does not exist (epoch={:?})",  address, code_hash, epoch);
                 bail!(format!("Unable to retrieve code: internal error"));
->>>>>>> 0faf806e
             }
             Some(info) => Ok(Some(info.code)),
         }
