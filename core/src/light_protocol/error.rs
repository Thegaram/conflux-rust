// Copyright 2019 Conflux Foundation. All rights reserved.
// Conflux is free software and distributed under GNU General Public License.
// See http://www.gnu.org/licenses/

use crate::{
    message::{Message, MsgId, RequestId},
    sync::message::Throttled,
    NodeType,
};
use cfx_internal_common::ChainIdParamsInner;
use cfx_types::{H160, H256};
use error_chain::ChainedError;
use network::{node_table::NodeId, NetworkContext, UpdateNodeOperation};
use parking_lot::Mutex;
use primitives::{account::AccountError, filter::FilterError, StateRoot};
use rlp::DecoderError;
use std::sync::Arc;

error_chain! {
    links {
        Network(network::Error, network::ErrorKind);
        StateDb(cfx_statedb::Error, cfx_statedb::ErrorKind);
    }

    foreign_links {
        Decoder(DecoderError);
        Filter(FilterError);
        AccountError(AccountError);
    }

    errors {
        AlreadyThrottled(msg_name: &'static str) {
            description("packet already throttled"),
            display("packet already throttled: {:?}", msg_name),
        }

        ChainIdMismatch{ ours: ChainIdParamsInner, theirs: ChainIdParamsInner } {
            description("ChainId mismatch"),
            display("ChainId mismatch, ours={:?}, theirs={:?}.", ours, theirs),
        }

        ClonableErrorWrapper(error: ClonableError) {
            description("Clonable error"),
            display("{:?}", error.0.lock().to_string()),
        }

        GenesisMismatch{ ours: H256, theirs: H256 } {
            description("Genesis mismatch"),
            display("Genesis mismatch, ours={:?}, theirs={:?}.", ours, theirs),
        }

        InternalError(details: String) {
            description("Internal error"),
            display("Internal error: {:?}", details),
        }

        InvalidBloom{ epoch: u64, expected: H256, received: H256 } {
            description("Logs bloom hash validation failed"),
            display("Logs bloom hash validation for epoch {} failed, expected={:?}, received={:?}", epoch, expected, received),
        }

<<<<<<< HEAD
        InvalidExecutionProof{ tx: H256, epoch: u64, reason: &'static str } {
            description("Invalid execution proof"),
            display("Invalid execution proof for transaction {:?} in epoch {}: {:?}", tx, epoch, reason),
=======
        InvalidHeader {
            description("Header verification failed"),
            display("Header verification failed"),
>>>>>>> 030b41c4
        }

        InvalidLedgerProofSize{ hash: H256, expected: u64, received: u64 } {
            description("Invalid ledger proof size"),
            display("Invalid ledger proof size for header {:?}: expected={}, received={}", hash, expected, received),
        }

        InvalidMessageFormat {
            description("Invalid message format"),
            display("Invalid message format"),
        }

        InvalidPreviousStateRoot{ current_epoch: u64, snapshot_epoch_count: u64, root: Option<StateRoot> } {
            description("Invalid previous state root"),
            display("Invalid previous state root for epoch {} with snapshot epoch count {}: {:?}", current_epoch, snapshot_epoch_count, root),
        }

        InvalidReceipts{ epoch: u64, expected: H256, received: H256 } {
            description("Receipts root validation failed"),
            display("Receipts root validation for epoch {} failed, expected={:?}, received={:?}", epoch, expected, received),
        }

        InvalidStateProof{ epoch: u64, key: Vec<u8>, value: Option<Vec<u8>>, reason: &'static str } {
            description("Invalid state proof"),
            display("Invalid state proof for key {:?} and value {:?} in epoch {}: {:?}", value, key, epoch, reason),
        }

        InvalidStateRoot{ epoch: u64, expected: H256, received: H256 } {
            description("State root validation failed"),
            display("State root validation for epoch {} failed, expected={:?}, received={:?}", epoch, expected, received),
        }

        InvalidStorageRootProof{ epoch: u64, address: H160, reason: &'static str } {
            description("Invalid storage root proof"),
            display("Invalid storage root proof for address {:?} in epoch {}: {}", address, epoch, reason),
        }

        InvalidTxInfo{ reason: String } {
            description("Invalid tx info"),
            display("Invalid tx info: {:?}", reason),
        }

        InvalidTxRoot{ hash: H256, expected: H256, received: H256 } {
            description("Transaction root validation failed"),
            display("Transaction root validation for block {:?} failed, expected={:?}, received={:?}", hash, expected, received),
        }

        InvalidTxSignature{ hash: H256 } {
            description("Invalid tx signature"),
            display("Invalid signature for transaction {:?}", hash),
        }

        InvalidWitnessRoot{ hash: H256, expected: H256, received: H256 } {
            description("Witness root validation failed"),
            display("Witness root validation for header {:?} failed, expected={:?}, received={:?}", hash, expected, received),
        }

        SendStatusFailed{ peer: NodeId } {
            description("Send status failed"),
            display("Failed to send status to peer {:?}", peer),
        }

        Timeout(details: String) {
            description("Operation timeout"),
            display("Operation timeout: {:?}", details),
        }

        Throttled(msg_name: &'static str, response: Throttled) {
            description("packet throttled"),
            display("packet {:?} throttled: {:?}", msg_name, response),
        }

        UnableToProduceTxInfo{ reason: String } {
            description("Unable to produce tx info"),
            display("Unable to produce tx info: {:?}", reason),
        }

        UnexpectedMessage{ expected: Vec<MsgId>, received: MsgId } {
            description("Unexpected message"),
            display("Unexpected message id={:?}, expected one of {:?}", received, expected),
        }

        UnexpectedPeerType{ node_type: NodeType } {
            description("Unexpected peer type"),
            display("Unexpected peer type: {:?}", node_type),
        }

        UnexpectedResponse{ expected: Option<RequestId>, received: RequestId } {
            description("Unexpected response"),
            display("Unexpected response id; expected = {:?}, received = {:?}", expected, received),
        }

        UnknownMessage{ id: MsgId } {
            description("Unknown message"),
            display("Unknown message: {:?}", id),
        }

        WitnessUnavailable{ epoch: u64 } {
            description("Witness unavailable"),
            display("Witness for epoch {} is not available", epoch),
        }
    }
}

pub fn handle(
    io: &dyn NetworkContext, peer: &NodeId, msg_id: MsgId, e: &Error,
) {
    // for clonable errors, we will print the error in the recursive call
    if !matches!(e.0, ErrorKind::ClonableErrorWrapper(_)) {
        warn!(
            "Error while handling message, peer={}, msg_id={:?}, error={}",
            peer,
            msg_id,
            e.display_chain().to_string(),
        );
    }

    let mut disconnect = true;
    let reason = format!("{}", e.0);
    let mut op = None;

    // NOTE: do not use wildcard; this way, the compiler
    // will help covering all the cases.
    match &e.0 {
        // for wrapped errors, handle based on the inner error
        ErrorKind::ClonableErrorWrapper(e) => {
            handle(io, peer, msg_id, &*e.0.lock());

            // if we need to disconnect, we will do it in the call above
            disconnect = false
        }

        ErrorKind::Filter(_)
        | ErrorKind::InternalError(_)

        // NOTE: we should be tolerant of non-critical errors,
        // e.g. do not disconnect on requesting non-existing epoch
        | ErrorKind::Msg(_)

        // NOTE: in order to let other protocols run,
        // we should not disconnect on protocol failure
        | ErrorKind::SendStatusFailed{..}

        | ErrorKind::Timeout(_)

        // if the tx requested has been removed locally,
        // we should not disconnect the peer
        | ErrorKind::UnableToProduceTxInfo{..}

        // if the witness is not available, it is probably
        // due to the local witness sync process
        | ErrorKind::WitnessUnavailable{..}

        // NOTE: to help with backward-compatibility, we
        // should not disconnect on `UnknownMessage`
        | ErrorKind::UnknownMessage{..} => disconnect = false,


        ErrorKind::GenesisMismatch{..}
        | ErrorKind::InvalidHeader
        | ErrorKind::ChainIdMismatch{..}
        | ErrorKind::UnexpectedMessage{..}
        | ErrorKind::UnexpectedPeerType{..} => op = Some(UpdateNodeOperation::Failure),

        ErrorKind::UnexpectedResponse{..} => {
            op = Some(UpdateNodeOperation::Demotion)
        }

        ErrorKind::InvalidBloom{..}
        | ErrorKind::InvalidExecutionProof{..}
        | ErrorKind::InvalidLedgerProofSize{..}
        | ErrorKind::InvalidMessageFormat
        | ErrorKind::InvalidPreviousStateRoot{..}
        | ErrorKind::InvalidReceipts{..}
        | ErrorKind::InvalidStateProof{..}
        | ErrorKind::InvalidStateRoot{..}
        | ErrorKind::InvalidStorageRootProof{..}
        | ErrorKind::InvalidTxInfo{..}
        | ErrorKind::InvalidTxRoot{..}
        | ErrorKind::InvalidTxSignature{..}
        | ErrorKind::InvalidWitnessRoot{..}
        | ErrorKind::AlreadyThrottled(_)
        | ErrorKind::Decoder(_)
        | ErrorKind::AccountError(_) => op = Some(UpdateNodeOperation::Remove),

        ErrorKind::Throttled(_, resp) => {
            disconnect = false;

            if let Err(e) = resp.send(io, peer) {
                error!("failed to send throttled packet: {:?}", e);
                disconnect = true;
            }
        }

        // network errors
        ErrorKind::Network(kind) => match kind {
            network::ErrorKind::SendUnsupportedMessage{..} => {
                unreachable!("This is a bug in protocol version maintenance. {:?}", kind);
            }

            network::ErrorKind::MessageDeprecated{..} => {
                op = Some(UpdateNodeOperation::Failure);
                error!(
                    "Peer sent us a deprecated message {:?}. Either it's a bug \
                    in protocol version maintenance or the peer is malicious.",
                    kind,
                );
            }

            network::ErrorKind::AddressParse
            | network::ErrorKind::AddressResolve(_)
            | network::ErrorKind::Auth
            | network::ErrorKind::BadAddr
            | network::ErrorKind::Disconnect(_)
            | network::ErrorKind::Expired
            | network::ErrorKind::InvalidNodeId
            | network::ErrorKind::Io(_)
            | network::ErrorKind::OversizedPacket
            | network::ErrorKind::Throttling(_) => disconnect = false,

            network::ErrorKind::BadProtocol | network::ErrorKind::Decoder => {
                op = Some(UpdateNodeOperation::Remove)
            }

            network::ErrorKind::SocketIo(_)
            | network::ErrorKind::Msg(_)
            | network::ErrorKind::__Nonexhaustive {} => {
                op = Some(UpdateNodeOperation::Failure)
            }
        },

        ErrorKind::StateDb(_) => disconnect = false,

        ErrorKind::__Nonexhaustive {} => {
            op = Some(UpdateNodeOperation::Failure)
        }
    };

    if disconnect {
        io.disconnect_peer(peer, op, reason.as_str());
    }
}

#[derive(Clone, Debug)]
pub struct ClonableError(Arc<Mutex<Error>>);

impl Into<Error> for ClonableError {
    fn into(self) -> Error { ErrorKind::ClonableErrorWrapper(self).into() }
}

impl From<Error> for ClonableError {
    fn from(e: Error) -> ClonableError {
        ClonableError(Arc::new(Mutex::new(e)))
    }
}<|MERGE_RESOLUTION|>--- conflicted
+++ resolved
@@ -59,15 +59,14 @@
             display("Logs bloom hash validation for epoch {} failed, expected={:?}, received={:?}", epoch, expected, received),
         }
 
-<<<<<<< HEAD
         InvalidExecutionProof{ tx: H256, epoch: u64, reason: &'static str } {
             description("Invalid execution proof"),
             display("Invalid execution proof for transaction {:?} in epoch {}: {:?}", tx, epoch, reason),
-=======
+        }
+
         InvalidHeader {
             description("Header verification failed"),
             display("Header verification failed"),
->>>>>>> 030b41c4
         }
 
         InvalidLedgerProofSize{ hash: H256, expected: u64, received: u64 } {
