// Copyright 2019 Conflux Foundation. All rights reserved.
// Conflux is free software and distributed under GNU General Public License.
// See http://www.gnu.org/licenses/

extern crate lru_time_cache;

use lru_time_cache::LruCache;
use parking_lot::RwLock;
use std::{future::Future, sync::Arc};

use crate::{
    light_protocol::{
        common::{FullPeerState, Peers, UniqueId},
        message::{msgid, GetReceipts, ReceiptsWithEpoch},
        Error, ErrorKind,
    },
    message::{Message, RequestId},
    network::{NetworkContext, PeerId},
    parameters::light::{
        CACHE_TIMEOUT, MAX_RECEIPTS_IN_FLIGHT, RECEIPT_REQUEST_BATCH_SIZE,
        RECEIPT_REQUEST_TIMEOUT,
    },
    primitives::{BlockHeaderBuilder, Receipt},
};

use super::{
<<<<<<< HEAD
    common::{KeyOrdered, SyncManager},
=======
    common::{FutureItem, KeyOrdered, PendingItem, SyncManager},
>>>>>>> 4e575ff8
    witnesses::Witnesses,
};

#[derive(Debug)]
struct Statistics {
    cached: usize,
    in_flight: usize,
    waiting: usize,
}

// prioritize higher epochs
type MissingReceipts = KeyOrdered<u64>;

pub struct Receipts {
    // series of unique request ids
    request_id_allocator: Arc<UniqueId>,

    // sync and request manager
    sync_manager: SyncManager<u64, MissingReceipts>,

    // epoch receipts received from full node
    verified: Arc<RwLock<LruCache<u64, PendingItem<Vec<Vec<Receipt>>>>>>,

    // witness sync manager
    witnesses: Arc<Witnesses>,
}

impl Receipts {
    pub fn new(
        peers: Arc<Peers<FullPeerState>>, request_id_allocator: Arc<UniqueId>,
        witnesses: Arc<Witnesses>,
    ) -> Self
    {
        let sync_manager = SyncManager::new(peers.clone(), msgid::GET_RECEIPTS);

        let cache = LruCache::with_expiry_duration(*CACHE_TIMEOUT);
        let verified = Arc::new(RwLock::new(cache));

        Receipts {
            request_id_allocator,
            sync_manager,
            verified,
            witnesses,
        }
    }

    #[inline]
    fn get_statistics(&self) -> Statistics {
        Statistics {
            cached: self.verified.read().len(),
            in_flight: self.sync_manager.num_in_flight(),
            waiting: self.sync_manager.num_waiting(),
        }
    }

    #[inline]
<<<<<<< HEAD
    pub fn request(&self, epoch: u64)
    /* -> impl Future<Item = Vec<Vec<Receipt>>, Error = Error> */
    {
=======
    pub fn request(
        &self, epoch: u64,
    ) -> impl Future<Output = Vec<Vec<Receipt>>> {
>>>>>>> 4e575ff8
        if epoch == 0 {
            self.verified.write().insert(0, PendingItem::ready(vec![]));
        }

        if !self.verified.read().contains_key(&epoch) {
            let missing = MissingReceipts::new(epoch);
            self.sync_manager.insert_waiting(std::iter::once(missing));
        }

        //FutureItem::new(epoch, self.verified.clone())
    }

    #[inline]
    pub fn receive(
        &self, peer: PeerId, id: RequestId,
        receipts: impl Iterator<Item = ReceiptsWithEpoch>,
    ) -> Result<(), Error>
    {
        for ReceiptsWithEpoch { epoch, receipts } in receipts {
            info!("Validating receipts {:?} with epoch {}", receipts, epoch);

            match self.sync_manager.check_if_requested(peer, id, &epoch)? {
                None => continue,
                Some(_) => self.validate_and_store(epoch, receipts)?,
            };
        }

        Ok(())
    }

    #[inline]
    pub fn validate_and_store(
        &self, epoch: u64, receipts: Vec<Vec<Receipt>>,
    ) -> Result<(), Error> {
        // validate receipts
        self.validate_receipts(epoch, &receipts)?;

        // store receipts by epoch
        self.verified
            .write()
            .entry(epoch)
            .or_insert(PendingItem::pending())
            .set(receipts);

        self.sync_manager.remove_in_flight(&epoch);
        Ok(())
    }

    #[inline]
    pub fn clean_up(&self) {
        // remove timeout in-flight requests
        let timeout = *RECEIPT_REQUEST_TIMEOUT;
        let receiptss = self.sync_manager.remove_timeout_requests(timeout);
        self.sync_manager.insert_waiting(receiptss.into_iter());

        // trigger cache cleanup
        self.verified.write().get(&Default::default());
    }

    #[inline]
    fn send_request(
        &self, io: &dyn NetworkContext, peer: PeerId, epochs: Vec<u64>,
    ) -> Result<Option<RequestId>, Error> {
        info!("send_request peer={:?} epochs={:?}", peer, epochs);

        if epochs.is_empty() {
            return Ok(None);
        }

        let request_id = self.request_id_allocator.next();
        let msg: Box<dyn Message> =
            Box::new(GetReceipts { request_id, epochs });

        msg.send(io, peer)?;
        Ok(Some(request_id))
    }

    #[inline]
    pub fn sync(&self, io: &dyn NetworkContext) {
        info!("receipt sync statistics: {:?}", self.get_statistics());

        self.sync_manager.sync(
            MAX_RECEIPTS_IN_FLIGHT,
            RECEIPT_REQUEST_BATCH_SIZE,
            |peer, epochs| self.send_request(io, peer, epochs),
        );
    }

    #[inline]
    fn validate_receipts(
        &self, epoch: u64, receipts: &Vec<Vec<Receipt>>,
    ) -> Result<(), Error> {
        // calculate received receipts root
        // convert Vec<Vec<Receipt>> -> Vec<Arc<Vec<Receipt>>>
        // for API compatibility
        let rs = receipts
            .clone()
            .into_iter()
            .map(|rs| Arc::new(rs))
            .collect();

        let received = BlockHeaderBuilder::compute_block_receipts_root(&rs);

        // retrieve local receipts root
        let local = match self.witnesses.root_hashes_of(epoch) {
            Some((_, receipts_root, _)) => receipts_root,
            None => {
                warn!(
                    "Receipt root not found, epoch={}, receipts={:?}",
                    epoch, receipts
                );
                return Err(ErrorKind::InternalError.into());
            }
        };

        // check
        if received != local {
            warn!(
                "Receipt validation failed, received={:?}, local={:?}",
                received, local
            );
            return Err(ErrorKind::InvalidBloom.into());
        }

        Ok(())
    }
}<|MERGE_RESOLUTION|>--- conflicted
+++ resolved
@@ -24,11 +24,7 @@
 };
 
 use super::{
-<<<<<<< HEAD
-    common::{KeyOrdered, SyncManager},
-=======
     common::{FutureItem, KeyOrdered, PendingItem, SyncManager},
->>>>>>> 4e575ff8
     witnesses::Witnesses,
 };
 
@@ -85,15 +81,9 @@
     }
 
     #[inline]
-<<<<<<< HEAD
-    pub fn request(&self, epoch: u64)
-    /* -> impl Future<Item = Vec<Vec<Receipt>>, Error = Error> */
-    {
-=======
     pub fn request(
         &self, epoch: u64,
     ) -> impl Future<Output = Vec<Vec<Receipt>>> {
->>>>>>> 4e575ff8
         if epoch == 0 {
             self.verified.write().insert(0, PendingItem::ready(vec![]));
         }
@@ -103,7 +93,7 @@
             self.sync_manager.insert_waiting(std::iter::once(missing));
         }
 
-        //FutureItem::new(epoch, self.verified.clone())
+        FutureItem::new(epoch, self.verified.clone())
     }
 
     #[inline]
