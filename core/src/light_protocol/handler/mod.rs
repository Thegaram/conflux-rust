--- conflicted
+++ resolved
@@ -97,13 +97,11 @@
     // state root sync manager
     pub state_roots: Arc<StateRoots>,
 
-<<<<<<< HEAD
     // whether the blame verification worker thread should be stopped
     stopped: Arc<AtomicBool>,
-=======
+
     // storage root sync manager
     pub storage_roots: StorageRoots,
->>>>>>> db81f514
 
     // tx sync manager
     pub txs: Arc<Txs>,
@@ -220,11 +218,8 @@
             receipts,
             state_entries,
             state_roots,
-<<<<<<< HEAD
             stopped,
-=======
             storage_roots,
->>>>>>> db81f514
             txs,
             tx_infos,
             throttling_config_file,
