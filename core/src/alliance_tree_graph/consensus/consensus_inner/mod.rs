--- conflicted
+++ resolved
@@ -8,7 +8,10 @@
 
 use crate::{
     alliance_tree_graph::bft::consensus::state_computer::PivotBlockDecision,
-    block_data_manager::{BlockDataManager, BlockExecutionResultWithEpoch},
+    block_data_manager::{
+        BlockDataManager, BlockExecutionResultWithEpoch, BlockStatus,
+        LocalBlockInfo,
+    },
     parameters::consensus::*,
     pow::ProofOfWorkConfig,
     sync::Error,
@@ -132,7 +135,7 @@
     past_num_blocks: u64,
     /// This is the parent edge of current block. It will be set during BFT
     /// commiting.
-    pub parent: Option<usize>,
+    pub parent: usize,
     pub sequence_number: u64,
 
     /// This is the most recent pivot block it can reach using referrence edge.
@@ -325,8 +328,7 @@
 
     #[inline]
     fn get_epoch_start_block_number(&self, epoch_arena_index: usize) -> u64 {
-        let parent =
-            self.arena[epoch_arena_index].parent.expect("parent exists");
+        let parent = self.arena[epoch_arena_index].parent;
 
         return self.arena[parent].past_num_blocks + 1;
     }
@@ -362,36 +364,6 @@
                     self.pastset.add(*referee as u32);
                     queue.push_back(*referee);
                 }
-            }
-        }
-
-        // Determine the parent edge for all blocks in blockset.
-        let ordered_blockset = self.topological_sort(&blockset);
-        for index in ordered_blockset {
-            assert!(self.arena[index].last_pivot_in_past == NULLU64);
-            let mut parent = NULL;
-            for referee in &self.arena[index].referees {
-                if self.arena[*referee].last_pivot_in_past == NULLU64 {
-                    continue;
-                }
-                if parent == NULL
-                    || self.arena[parent].last_pivot_in_past
-                        < self.arena[*referee].last_pivot_in_past
-                    || (self.arena[parent].last_pivot_in_past
-                        == self.arena[*referee].last_pivot_in_past
-                        && self.arena[parent].hash < self.arena[*referee].hash)
-                {
-                    parent = *referee;
-                }
-            }
-            if parent != NULL {
-                self.arena[index].parent = Some(parent);
-                self.arena[index].last_pivot_in_past =
-                    self.arena[parent].last_pivot_in_past;
-                self.arena[parent].children.push(index);
-                self.arena[index].height = self.arena[parent].height + 1;
-                self.inclusive_weight_tree.link(parent, index);
-                // TODO: determin era block
             }
         }
 
@@ -453,10 +425,15 @@
         let sn = self.get_next_sequence_number();
         let hash = block_header.hash();
 
-        if referees.is_empty() {
-            debug!("ignore isolated legacy block");
-            return (NULL, self.hash_to_arena_indices.len(), sn);
-        }
+        let parent =
+            if hash != self.data_man.get_cur_consensus_era_genesis_hash() {
+                self.hash_to_arena_indices
+                    .get(block_header.parent_hash())
+                    .cloned()
+                    .unwrap()
+            } else {
+                NULL
+            };
 
         for referee in &referees {
             self.terminal_hashes.remove(&self.arena[*referee].hash);
@@ -464,9 +441,9 @@
 
         let index = self.arena.insert(ConsensusGraphNode {
             hash,
-            height: NULLU64,
+            height: block_header.height(),
             past_num_blocks: 0,
-            parent: None,
+            parent,
             era_block: NULL,
             last_pivot_in_past: NULLU64,
             children: Vec::new(),
@@ -476,12 +453,18 @@
             sequence_number: sn,
         });
         self.hash_to_arena_indices.insert(hash, index);
-        self.inclusive_weight_tree.make_tree(index);
+
+        if parent != NULL {
+            self.terminal_hashes.remove(&self.arena[parent].hash);
+            self.arena[parent].children.push(index);
+        }
 
         self.terminal_hashes.insert(hash);
         for referee in referees {
             self.arena[referee].referrers.push(index);
         }
+
+        self.inclusive_weight_tree.make_tree(index);
 
         debug!(
             "Block {} inserted into Consensus with index={}",
@@ -489,6 +472,63 @@
         );
 
         (index, self.hash_to_arena_indices.len(), sn)
+    }
+
+    /// Try to insert an outside era block, return it's sequence number. If both
+    /// it's parent and referees are empty, we will not insert it into
+    /// `arena`.
+    pub fn insert_out_era_block(&mut self, block_header: &BlockHeader) -> u64 {
+        let sn = self.get_next_sequence_number();
+        let hash = block_header.hash();
+        // we make cur_era_genesis be it's parent if it doesn‘t has one.
+        let parent = self
+            .hash_to_arena_indices
+            .get(block_header.parent_hash())
+            .cloned()
+            .unwrap_or(self.cur_era_genesis_block_arena_index);
+
+        let mut referees: Vec<usize> = Vec::new();
+        for hash in block_header.referee_hashes().iter() {
+            if let Some(x) = self.hash_to_arena_indices.get(hash) {
+                self.insert_referee_if_not_duplicate(&mut referees, *x);
+            }
+        }
+
+        if parent == self.cur_era_genesis_block_arena_index
+            && referees.is_empty()
+        {
+            self.old_era_block_set.lock().push_back(hash);
+            return sn;
+        }
+
+        // actually, we only need these fields: `parent`, `referees`,
+        // `children`, `referrers`, `era_block`
+        let index = self.arena.insert(ConsensusGraphNode {
+            hash,
+            height: block_header.height(),
+            past_num_blocks: 0,
+            parent,
+            era_block: NULL,
+            last_pivot_in_past: 0,
+            children: Vec::new(),
+            referees,
+            referrers: Vec::new(),
+            epoch_number: NULLU64,
+            sequence_number: sn,
+        });
+        self.hash_to_arena_indices.insert(hash, index);
+
+        let referees = self.arena[index].referees.clone();
+        for referee in referees {
+            self.arena[referee].referrers.push(index);
+        }
+        if parent != self.cur_era_genesis_block_arena_index {
+            self.arena[parent].children.push(index);
+        }
+
+        self.inclusive_weight_tree.make_tree(index);
+
+        sn
     }
 
     /// Compute future set of `me`, excluding `me`.
@@ -793,7 +833,7 @@
         let mut pivot = stable_index;
         while pivot != NULL {
             self.pivot_chain.push(pivot);
-            pivot = self.arena[pivot].parent.unwrap();
+            pivot = self.arena[pivot].parent;
         }
         self.pivot_chain.reverse();
         debug!(
@@ -823,10 +863,10 @@
     fn latest_snapshot_height(&self) -> u64 { self.cur_era_stable_height }
 
     pub fn split_root(&mut self, me: usize) {
-        let parent = self.arena[me].parent.expect("parent exists");
+        let parent = self.arena[me].parent;
         assert!(parent != NULL);
         self.inclusive_weight_tree.split_root(parent, me);
-        self.arena[me].parent = Some(NULL);
+        self.arena[me].parent = NULL;
     }
 
     pub fn reset_epoch_number_in_epoch(&mut self, pivot_index: usize) {
@@ -845,7 +885,6 @@
 
     /// Given a new `PivotBlockDecision` check whether it is valid. If it is
     /// valid this block will be added to `candidate_pivot_tree`.
-<<<<<<< HEAD
     pub fn new_candidate_pivot(
         &mut self, block_hash: &H256, parent_hash: &H256, height: u64,
     ) -> bool {
@@ -865,21 +904,26 @@
 
         self.candidate_pivot_tree
             .add_leaf(parent_arena_index, arena_index)
-=======
+    }
+
     pub fn on_new_candidate_pivot(
-        &mut self, _block_hash: &H256, _parent_hash: &H256, _height: u64,
+        &mut self, block_hash: &H256, parent_hash: &H256, height: u64,
         peer_id: Option<PeerId>,
         callback: oneshot::Sender<Result<bool, Error>>,
     )
     {
->>>>>>> 486697d3
+        // TODO: we may need check some condition and save the callback for
+        // later use.
+        callback.send(Ok(self.new_candidate_pivot(
+            block_hash,
+            parent_hash,
+            height,
+        )));
     }
 
     pub fn new_pivot(&mut self, pivot_arena_index: usize) {
         assert!(self.arena.contains(pivot_arena_index));
-        let parent = self.arena[pivot_arena_index]
-            .parent
-            .expect("parent must set");
+        let parent = self.arena[pivot_arena_index].parent;
         assert!(parent == self.best_epoch_arena_index());
         self.pivot_chain.push(pivot_arena_index);
         self.pivot_chain_metadata.push(Default::default());
@@ -888,12 +932,50 @@
         );
 
         // TODO: recycle out era transactions
+        // TODO: change block_status_in_db in disk
         // TODO: execution
     }
 
     pub fn new_block(&mut self, block_header: &BlockHeader) {
         let hash = block_header.hash();
-        // TODO: move actual new block logic here.
+        let parent_hash = block_header.parent_hash();
+        let parent_index = self.hash_to_arena_indices.get(&parent_hash);
+        let block_status_in_db = self
+            .data_man
+            .local_block_info_from_db(&hash)
+            .map(|info| info.get_status())
+            .unwrap_or(BlockStatus::Pending);
+        // current block is outside era or it's parent is outside era
+        if parent_index.is_none()
+            || self.arena[*parent_index.unwrap()].era_block == NULL
+        {
+            assert!(!self.waiting_block_hashes.contains_key(&hash));
+            debug!(
+                "parent={:?} not in consensus graph, set header to pending",
+                parent_hash
+            );
+            let sn = self.insert_out_era_block(block_header);
+            let block_info = LocalBlockInfo::new(
+                block_status_in_db,
+                sn,
+                self.data_man.get_instance_id(),
+            );
+            self.data_man
+                .insert_local_block_info_to_db(&hash, block_info);
+            return;
+        }
+
+        let (me, indices_len, sn) = self.insert(&block_header);
+        let block_info = LocalBlockInfo::new(
+            block_status_in_db,
+            sn,
+            self.data_man.get_instance_id(),
+        );
+        self.data_man
+            .insert_local_block_info_to_db(&hash, block_info);
+
+        // TODO: persist_terminal_and_block_info
+        // TODO: write statistics info
         if let Some(sender) = self.waiting_block_hashes.remove(&hash) {
             sender.send(Ok(PivotBlockDecision {
                 height: block_header.height(),
@@ -901,16 +983,19 @@
                 parent_hash: *block_header.parent_hash(),
             }));
         }
+        debug!("Finish processing block in ConsensusGraph: hash={:?}", hash);
     }
 
     pub fn commit(&mut self, committable_blocks: &Vec<H256>) {
+        // TODO: check those blocks are valid
         let mut last = *self.pivot_chain.last().unwrap();
         for block_hash in committable_blocks {
             let arena_index = self.hash_to_arena_indices[block_hash];
-            self.arena[last].children.push(arena_index);
-            self.arena[arena_index].parent = Some(last);
-            self.inclusive_weight_tree.link(arena_index, last);
-            self.arena[arena_index].height = self.arena[last].height + 1;
+            // FIXIME: we may have to reassign the parent?
+            // self.arena[last].children.push(arena_index);
+            // self.arena[arena_index].parent = Some(last);
+            // self.inclusive_weight_tree.link(arena_index, last);
+            // self.arena[arena_index].height = self.arena[last].height + 1;
             self.data_man.insert_epoch_block_hash_to_db(
                 self.arena[arena_index].height,
                 block_hash,
@@ -933,6 +1018,7 @@
             .hash_to_arena_indices
             .get(last_pivot_hash)
             .expect("must exist");
+        // TODO: we may use children instead of referees.
         if self.arena[arena_index].referees.is_empty() {
             // TODO: call generate block function
             self.waiting_block_hashes.insert(*last_pivot_hash, callback);
