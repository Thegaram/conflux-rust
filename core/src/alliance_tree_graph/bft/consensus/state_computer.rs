--- conflicted
+++ resolved
@@ -100,27 +100,6 @@
     ) -> Result<ProcessedVMOutput>
     {
         // TODO: figure out error handling for the prologue txn
-<<<<<<< HEAD
-        self.executor
-            .execute_block(
-                Self::transactions_from_block(block),
-                //parent_executed_trees,
-                //committed_trees,
-                block.parent_id(),
-                block.id(),
-            )
-            .and_then(|output| {
-                // Check whether pivot block selection is valid.
-                if let Some(p) = output.pivot_block.as_ref() {
-                    ensure!(
-                        self.tg_consensus.on_new_candidate_pivot(
-                            &p.block_hash,
-                            &p.parent_hash,
-                            p.height
-                        ),
-                        "Invalid pivot block proposal!"
-                    );
-=======
         let output = self.executor.execute_block(
             Self::transactions_from_block(block),
             block.parent_id(),
@@ -143,7 +122,6 @@
                 Ok(res) => res,
                 _ => {
                     bail!("Error checking validity of pivot selection");
->>>>>>> 486697d3
                 }
             };
             ensure!(valid_pivot_decision, "Invalid pivot block proposal!");
